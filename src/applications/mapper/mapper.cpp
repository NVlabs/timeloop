/* Copyright (c) 2019, NVIDIA CORPORATION. All rights reserved.
 * 
 * Redistribution and use in source and binary forms, with or without
 * modification, are permitted provided that the following conditions
 * are met:
 *  * Redistributions of source code must retain the above copyright
 *    notice, this list of conditions and the following disclaimer.
 *  * Redistributions in binary form must reproduce the above copyright
 *    notice, this list of conditions and the following disclaimer in the
 *    documentation and/or other materials provided with the distribution.
 *  * Neither the name of NVIDIA CORPORATION nor the names of its
 *    contributors may be used to endorse or promote products derived
 *    from this software without specific prior written permission.
 * 
 * THIS SOFTWARE IS PROVIDED BY THE COPYRIGHT HOLDERS ``AS IS'' AND ANY
 * EXPRESS OR IMPLIED WARRANTIES, INCLUDING, BUT NOT LIMITED TO, THE
 * IMPLIED WARRANTIES OF MERCHANTABILITY AND FITNESS FOR A PARTICULAR
 * PURPOSE ARE DISCLAIMED.  IN NO EVENT SHALL THE COPYRIGHT OWNER OR
 * CONTRIBUTORS BE LIABLE FOR ANY DIRECT, INDIRECT, INCIDENTAL, SPECIAL,
 * EXEMPLARY, OR CONSEQUENTIAL DAMAGES (INCLUDING, BUT NOT LIMITED TO,
 * PROCUREMENT OF SUBSTITUTE GOODS OR SERVICES; LOSS OF USE, DATA, OR
 * PROFITS; OR BUSINESS INTERRUPTION) HOWEVER CAUSED AND ON ANY THEORY
 * OF LIABILITY, WHETHER IN CONTRACT, STRICT LIABILITY, OR TORT
 * (INCLUDING NEGLIGENCE OR OTHERWISE) ARISING IN ANY WAY OUT OF THE USE
 * OF THIS SOFTWARE, EVEN IF ADVISED OF THE POSSIBILITY OF SUCH DAMAGE.
 */

#include <fstream>
#include <thread>
#include <mutex>
#include <iomanip>
#include <ncurses.h>

#include "util/accelergy_interface.hpp"

#include "applications/mapper/mapper.hpp"

//--------------------------------------------//
//                Application                 //
//--------------------------------------------//

template <class Archive>
void Application::serialize(Archive& ar, const unsigned int version)
{
  if(version == 0)
  {
    ar& BOOST_SERIALIZATION_NVP(workload_);
  }
}

Application::Application(config::CompoundConfig* config,
                         std::string output_dir,
                         std::string name) :
    name_(name)
{
  auto rootNode = config->getRoot();

  // Problem configuration.
  auto problem = rootNode.lookup("problem");
  problem::ParseWorkload(problem, workload_);
  std::cout << "Problem configuration complete." << std::endl;

  // Mapper (this application) configuration.
  auto mapper = rootNode.lookup("mapper");
  std::string semi_qualified_prefix = name;
  mapper.lookupValue("out_prefix", semi_qualified_prefix);
  out_prefix_ = output_dir + "/" + semi_qualified_prefix;

  // Architecture configuration.
  config::CompoundConfigNode arch;
  if (rootNode.exists("arch"))
  {
    arch = rootNode.lookup("arch");
  }
  else if (rootNode.exists("architecture"))
  {
    arch = rootNode.lookup("architecture");
  }
  
  bool is_sparse_topology = rootNode.exists("sparse_optimizations");
  arch_specs_ = model::Engine::ParseSpecs(arch, is_sparse_topology);

  if (rootNode.exists("ERT"))
  {
    auto ert = rootNode.lookup("ERT");
    std::cout << "Found Accelergy ERT (energy reference table), replacing internal energy model." << std::endl;
    arch_specs_.topology.ParseAccelergyERT(ert);
    if (rootNode.exists("ART")){ // Nellie: well, if the users have the version of Accelergy that generates ART
      auto art = rootNode.lookup("ART");
      std::cout << "Found Accelergy ART (area reference table), replacing internal area model." << std::endl;
      arch_specs_.topology.ParseAccelergyART(art);  
    }
  }
  else
  {
#ifdef USE_ACCELERGY
    // Call accelergy ERT with all input files
    if (arch.exists("subtree") || arch.exists("local"))
    {
      accelergy::invokeAccelergy(config->inFiles, semi_qualified_prefix, output_dir);
      std::string ertPath = out_prefix_ + ".ERT.yaml";
      auto ertConfig = new config::CompoundConfig(ertPath.c_str());
      auto ert = ertConfig->getRoot().lookup("ERT");
      std::cout << "Generate Accelergy ERT (energy reference table) to replace internal energy model." << std::endl;
      arch_specs_.topology.ParseAccelergyERT(ert);
        
      std::string artPath = out_prefix_ + ".ART.yaml";
      auto artConfig = new config::CompoundConfig(artPath.c_str());
      auto art = artConfig->getRoot().lookup("ART");
      std::cout << "Generate Accelergy ART (area reference table) to replace internal area model." << std::endl;
      arch_specs_.topology.ParseAccelergyART(art);
    }
#endif
  }

  std::cout << "Architecture configuration complete." << std::endl;

  // Sparse optimizations
  config::CompoundConfigNode sparse_optimizations;
  if (is_sparse_topology)
    sparse_optimizations = rootNode.lookup("sparse_optimizations");
  
  sparse_optimizations_ = new sparse::SparseOptimizationInfo(sparse::ParseAndConstruct(sparse_optimizations, arch_specs_));
  // characterize workload on whether it has metadata
  workload_.SetDefaultDenseTensorFlag(sparse_optimizations_->compression_info.all_ranks_default_dense);
  
  std::cout << "Sparse optimization configuration complete." << std::endl;

  // Mapper (this application) configuration. (the rest)

  num_threads_ = std::thread::hardware_concurrency();
  if (mapper.lookupValue("num-threads", num_threads_))
  {
    std::cout << "Using threads = " << num_threads_ << std::endl;
  }
  else
  {
    std::cout << "Using all available hardware threads = " << num_threads_ << std::endl;
  }

  std::string metric;
  if (mapper.lookupValue("optimization-metric", metric))
  {
    optimization_metrics_ = { metric };
  }
  else if (mapper.exists("optimization-metrics"))
  {
    mapper.lookupArrayValue("optimization-metrics", optimization_metrics_);
  }
  else
  {
    optimization_metrics_ = { "edp" };
  }

  // Search size (divide between threads).
  std::uint32_t search_size = 0;
  mapper.lookupValue("search-size", search_size);
  mapper.lookupValue("search_size", search_size); // backwards compatibility.
  if (search_size > 0)
    search_size = 1 + (search_size - 1) / num_threads_;
  search_size_ = static_cast<uint128_t>(search_size);
  
  // Number of consecutive invalid mappings to trigger termination.
  timeout_ = 1000;
  mapper.lookupValue("timeout", timeout_);
  mapper.lookupValue("heartbeat", timeout_); // backwards compatibility.

  // Number of suboptimal valid mappings to trigger victory
  // (do NOT divide between threads).
  victory_condition_ = 500;
  mapper.lookupValue("victory-condition", victory_condition_);

  // Inter-thread sync interval.
  std::uint32_t sync_interval = 0;
  mapper.lookupValue("sync-interval", sync_interval);
  sync_interval_ = static_cast<uint128_t>(sync_interval);
  
  // Misc.
  log_stats_ = false;
  mapper.lookupValue("log-stats", log_stats_);    

  log_suboptimal_ = false;    
  mapper.lookupValue("log-suboptimal", log_suboptimal_);
  mapper.lookupValue("log-all", log_suboptimal_); // backwards compatibility.

  live_status_ = false;
  mapper.lookupValue("live-status", live_status_);

  diagnostics_on_ = false;
  mapper.lookupValue("diagnostics", diagnostics_on_);

  penalize_consecutive_bypass_fails_ = false;
  mapper.lookupValue("penalize-consecutive-bypass-fails", penalize_consecutive_bypass_fails_);

  emit_whoop_nest_ = false;
  mapper.lookupValue("emit-whoop-nest", emit_whoop_nest_);    

  std::cout << "Mapper configuration complete." << std::endl;

  // MapSpace configuration.
  config::CompoundConfigNode arch_constraints;
  config::CompoundConfigNode mapspace;

  // Architecture constraints.
  if (arch.exists("constraints"))
    arch_constraints = arch.lookup("constraints");
  else if (rootNode.exists("arch_constraints"))
    arch_constraints = rootNode.lookup("arch_constraints");
  else if (rootNode.exists("architecture_constraints"))
    arch_constraints = rootNode.lookup("architecture_constraints");

  // Mapspace constraints.
  if (rootNode.exists("mapspace"))
    mapspace = rootNode.lookup("mapspace");
  else if (rootNode.exists("mapspace_constraints"))
    mapspace = rootNode.lookup("mapspace_constraints");
  // else
  // {
  //   std::cerr << "ERROR: found neither \"mapspace\" nor \"mapspace_constraints\" "
  //             << "directive. To run the mapper without any constraints set "
  //             << "mapspace_constraints as an empty list []." << std::endl;
  //   exit(1);
  // }

  bool filter_spatial_fanout = sparse_optimizations_->action_spatial_skipping_info.size() == 0;
  mapspace_ = mapspace::ParseAndConstruct(mapspace, arch_constraints, arch_specs_, workload_, filter_spatial_fanout);
  split_mapspaces_ = mapspace_->Split(num_threads_);

  std::cout << "Mapspace construction complete." << std::endl;

  // Search configuration.
  auto search = rootNode.lookup("mapper");
  for (unsigned t = 0; t < num_threads_; t++)
  {
    search_.push_back(search::ParseAndConstruct(search, split_mapspaces_.at(t), t));
  }
  std::cout << "Search configuration complete." << std::endl;
  // Store the complete configuration in a string.
  if (config->hasLConfig())
  {
    std::size_t len;
    FILE* cfg_stream = open_memstream(&cfg_string_, &len);
    auto& lconfig = config->getLConfig();
    lconfig.write(cfg_stream);
    fclose(cfg_stream);
  }
  else
  {
    cfg_string_ = nullptr;
  }

}

Application::~Application()
{
  if (mapspace_)
  {
    delete mapspace_;
  }

  if (sparse_optimizations_)
  {
    delete sparse_optimizations_;
  }

  for (auto& search: search_)
  {
    if (search)
    {
      delete search;
    }
  }
}

EvaluationResult Application::GetGlobalBest()
{
  return global_best_;
}

// ---------------
// Run the mapper.
// ---------------
void Application::Run()
{
  // Output file names.
  std::string log_file_name = out_prefix_ + ".log";
  std::string stats_file_name = out_prefix_ + ".stats.txt";
  std::string xml_file_name = out_prefix_ + ".map+stats.xml";
  std::string map_txt_file_name = out_prefix_ + ".map.txt";
  // std::string map_yaml_file_name = out_prefix_ + ".constraints.yaml";
  std::string map_cfg_file_name = out_prefix_ + ".map.cfg";
  std::string map_cpp_file_name = out_prefix_ + ".map.cpp";
    
  // Prepare live status/log stream.
  std::ofstream log_file;

  // std::streambuf* streambuf_cout = std::cout.rdbuf(); 
  std::streambuf* streambuf_cerr = std::cerr.rdbuf();

  if (live_status_)
  {
    log_file.open(log_file_name);
    // std::cout.rdbuf(log_file.rdbuf());
    std::cerr.rdbuf(log_file.rdbuf());
  
    initscr();
    cbreak();
    noecho();
    clear();

    std::stringstream line0, line1, line2, line3, line4, line5;
    line0 << "================================================================================";
    line1 << "                                TIMELOOP MAPPER";
    line2 << "================================================================================";
    line3 << std::setw(3) << "TID" << std::setw(11) << "Total" << std::setw(11) << "Invalid"
          << std::setw(11) << "Valid" <<  std::setw(11) << "Consec." << std::setw(11) << "Last"
          << std::setw(11) << "Opt.util" << std::setw(11) << "Opt.energy";
    line4 << std::setw(3) << " " << std::setw(11) << " " << std::setw(11) << " "
          << std::setw(11) << " " <<  std::setw(11) << "invalid" << std::setw(11) << "update";
    line5 << "--------------------------------------------------------------------------------";
    mvaddstr(0, 0, line0.str().c_str());
    mvaddstr(1, 0, line1.str().c_str());
    mvaddstr(2, 0, line2.str().c_str());      
    mvaddstr(3, 0, line3.str().c_str());
    mvaddstr(4, 0, line4.str().c_str());
    mvaddstr(5, 0, line5.str().c_str());      
    refresh();
  }

  // Prepare the threads.
  std::mutex mutex;
  std::vector<MapperThread*> threads_;
  for (unsigned t = 0; t < num_threads_; t++)
  {
    threads_.push_back(new MapperThread(t, search_.at(t),
                                        split_mapspaces_.at(t),
                                        &mutex,
                                        search_size_,
                                        timeout_,
                                        victory_condition_,
                                        sync_interval_,
                                        log_stats_,
                                        log_suboptimal_,
                                        live_status_ ? log_file : std::cerr,
                                        live_status_,
                                        diagnostics_on_,
                                        penalize_consecutive_bypass_fails_,
                                        optimization_metrics_,
                                        arch_specs_,
                                        workload_,
                                        sparse_optimizations_,
                                        &best_));
  }

  // Launch the threads.
  for (unsigned t = 0; t < num_threads_; t++)
  {
    threads_.at(t)->Start();
  }

  // Wait for the threads to join.
  for (unsigned t = 0; t < num_threads_; t++)
  {
    threads_.at(t)->Join();
  }

  // Close log and end curses.
  if (live_status_)
  {
    // std::cout.rdbuf(streambuf_cout);
    std::cerr.rdbuf(streambuf_cerr);
    log_file.close();

    mvaddstr(LINES-1, 0, "Press any key to exit.");
    getch();
    endwin();
  }

  // Diagnostics.
  if (diagnostics_on_)
  {
    // Aggregate diagnostic data from all threads.
    std::map<FailClass, std::map<unsigned, FailInfo>> fail_stats;
      
    for (unsigned t = 0; t < num_threads_; t++)
    {
      for (auto& i: threads_.at(t)->GetStats().fail_stats)
      {
        auto& thread_fail_class = i.first;
        auto& thread_fail_bucket = i.second;

        auto fail_bucket_it = fail_stats.find(thread_fail_class);
        if (fail_bucket_it == fail_stats.end())
        {
          // We've never seen this fail class before.
          fail_stats[thread_fail_class] = thread_fail_bucket;
        }
        else
        {
          auto& fail_bucket = fail_bucket_it->second;
            
          // We've seen this fail class. Walk through each level in this fail bucket.
          for (auto& j: thread_fail_bucket)
          {
            auto& thread_fail_level_id = j.first;
            auto& thread_fail_info = j.second;

            auto fail_info_it = fail_bucket.find(thread_fail_level_id);
            if (fail_info_it == fail_bucket.end())
            {
              // We haven't seen this level within this fail bucket.
              fail_bucket[thread_fail_level_id] = thread_fail_info;
            }
            else
            {
              // We've seen this level within this fail bucket.
              fail_info_it->second.count += thread_fail_info.count;
            }
          }
        }
      }
    }
        

    // Print.
    std::cout << std::endl;
    std::cout << "===============================================" << std::endl;
    std::cout << "               BEGIN DIAGNOSTICS               " << std::endl;
    std::cout << "-----------------------------------------------" << std::endl;

    for (auto& i: fail_stats)
    {
      auto& fail_class = i.first;
      auto& fail_bucket = i.second;
        
      std::cout << "Fail class: " << fail_class << std::endl;
      for (auto& j: fail_bucket)
      {
        std::cout << std::endl;
        std::cout << "  Level: " << arch_specs_.topology.GetLevel(j.first)->level_name << std::endl;
        std::cout << "    Fail count: " << j.second.count << std::endl;
        std::cout << "    Sample mapping that experienced this fail class:" << std::endl;

        auto& mapping = j.second.mapping;

        model::Engine engine;
        engine.Spec(arch_specs_);
        engine.Evaluate(mapping, workload_, sparse_optimizations_, false);
        mapping.PrettyPrint(std::cout, arch_specs_.topology.StorageLevelNames(),
                            engine.GetTopology().GetStats().utilized_capacities,
                            engine.GetTopology().GetStats().tile_sizes, "      ");

        std::cout << "    Fail reason: " << j.second.reason << std::endl;
        std::cout << std::endl;
      }
    }
      
    std::cout << "-----------------------------------------------" << std::endl;
    std::cout << "                 END DIAGNOSTICS               " << std::endl;
    std::cout << "===============================================" << std::endl;
  }

  // Select the best mapping from each thread.
  for (unsigned t = 0; t < num_threads_; t++)
  {
    auto& thread_best = threads_.at(t)->GetStats().thread_best;
    global_best_.UpdateIfBetter(thread_best, optimization_metrics_);
  }

  std::cout << std::endl;

  for (unsigned t = 0; t < num_threads_; t++)
  {
    delete threads_.at(t);
    threads_.at(t) = nullptr;
  }

  if (global_best_.valid)
  {
    std::ofstream map_txt_file(map_txt_file_name);
    global_best_.mapping.PrettyPrint(map_txt_file, arch_specs_.topology.StorageLevelNames(),
                                     global_best_.stats.utilized_capacities,
                                     global_best_.stats.tile_sizes);
    map_txt_file.close();

    // std::ofstream map_yaml_file(map_yaml_file_name);
    // global_best_.mapping.PrintAsConstraints(map_yaml_file_name);
    // map_yaml_file.close();

    // Re-evaluate the mapping so that we get a live engine with complete specs and stats
    // that can be printed out hierarchically.
    model::Engine engine;
    engine.Spec(arch_specs_);
    engine.Evaluate(global_best_.mapping, workload_, sparse_optimizations_);

    std::ofstream stats_file(stats_file_name);
    stats_file << engine << std::endl;
    stats_file.close();

    if (emit_whoop_nest_)
    {
      std::ofstream map_cpp_file(map_cpp_file_name);
      global_best_.mapping.PrintWhoopNest(map_cpp_file, arch_specs_.topology.StorageLevelNames(),
                                          global_best_.stats.tile_sizes,
                                          global_best_.stats.utilized_instances);
      map_cpp_file.close();
    }

<<<<<<< HEAD
    std::cout << std::endl;
    if (!sparse_optimizations_->no_optimization_applied)
    {
      std::cout << "Summary stats for best mapping found by mapper:" << std::endl;
      std::cout << "  Utilization = " << std::setw(4) << std::fixed << std::setprecision(2)
                << global_best_.stats.utilization << " | pJ/Algorithmic-Compute = " << std::setw(8)
                << std::fixed << std::setprecision(3) << global_best_.stats.energy /
        global_best_.stats.algorithmic_computes
                << " | pJ/Compute = " << std::setw(8)
                << std::fixed << std::setprecision(3) << global_best_.stats.energy /
        global_best_.stats.actual_computes << std::endl;
    }
    else
    {
      std::cout << "Summary stats for best mapping found by mapper:" << std::endl;
      std::cout << "  Utilization = " << std::setw(4) << std::fixed << std::setprecision(2)
                << global_best_.stats.utilization
                << " | pJ/Compute = " << std::setw(8)
                << std::fixed << std::setprecision(3) << global_best_.stats.energy /
        global_best_.stats.actual_computes << std::endl;
    }
=======
    std::cout << "Summary stats for best mapping found by mapper:" << std::endl;
    std::cout << "  Utilization = " << std::setw(4) << std::fixed << std::setprecision(2)
              << global_best_.stats.utilization << " | pJ/Algorithmic-Compute = " << std::setw(8)
              << std::fixed << PRINTFLOAT_PRECISION << global_best_.stats.energy /
      global_best_.stats.algorithmic_computes
              << " | pJ/Compute = " << std::setw(8)
              << std::fixed << PRINTFLOAT_PRECISION << global_best_.stats.energy /
      global_best_.stats.actual_computes << std::endl;

>>>>>>> 34726880
    // Print the engine stats and mapping to an XML file
    std::ofstream ofs(xml_file_name);
    boost::archive::xml_oarchive ar(ofs);
    ar << boost::serialization::make_nvp("engine", engine);
    ar << boost::serialization::make_nvp("mapping", global_best_.mapping);
    const Application* a = this;
    ar << BOOST_SERIALIZATION_NVP(a);
  }
  else
  {
    std::cout << "MESSAGE: no valid mappings found within search criteria. Some suggestions:" << std::endl;
    std::cout << "(1) Observe each mapper thread's termination message. If it terminated due to" << std::endl
              << "    consecutive failed mappings, it will tell you the number of mappings that" << std::endl
              << "    failed because of a spatial fanout violation and the number that failed" << std::endl
              << "    because of a buffer capacity violation." << std::endl;
    std::cout << "(2) Check your architecture configuration (especially mapspace constraints)." << std::endl
              << "    Try to find the offending constraints that are likely to have caused the" << std::endl
              << "    above violations, and disable those constraints." << std::endl;
    std::cout << "(3) Try other search algorithms, and relax the termination criteria:" << std::endl
              << "    victory-condition, timeout and/or search-size." << std::endl;
    if (!diagnostics_on_)
    {
      std::cout << "(4) Enable mapper's diagnostics (mapper.diagnostics = True) to track and emit " << std::endl
                << "    more information about failed mappings." << std::endl;
    }
  }

  if (!cfg_string_)  return; // empty because input was yml

  // Create an output cfg starting with the original cfg contents.
  libconfig::Config config;
  config.readString(cfg_string_);
  free(cfg_string_);
  libconfig::Setting& root = config.getRoot();

#ifdef EMIT_OPT_AS_CONSTRAINTS
  // Update the mapper constraints.
  libconfig::Setting& mapper = root.lookup("mapper");

  if (mapper.exists("algorithm"))
    mapper["algorithm"] = "exhaustive";
  else
    mapper.add("algorithm", libconfig::Setting::TypeString) = "exhaustive";

  if (mapper.exists("num-threads"))
    mapper["num-threads"] = 1;
  else
    mapper.add("num-threads", libconfig::Setting::TypeInt) = 1;

  if (mapper.exists("search_size"))
    mapper.remove("search_size");

  if (mapper.exists("search-size"))
    mapper["search-size"] = 1;
  else
    mapper.add("search-size", libconfig::Setting::TypeInt) = 1;

  // Delete the mapspace constraint.
  root.remove("mapspace");

  if (global_best_.valid)
  {
    // Create a new mapspace constraint.
    libconfig::Setting& mapspace = root.add("mapspace", libconfig::Setting::TypeGroup);
    
    // Format the best mapping as libconfig constraints.
    global_best_.mapping.FormatAsConstraints(mapspace);
  }
#else
  // We used to create a set of mapper constraints to fit exactly one mapping,
  // which could then be provided to timeloop-mapper.
  // We now create a single mapping which can be fed to timeloop-model.
  root.remove("mapper");
  root.remove("mapspace");

  if (global_best_.valid)
  {
    // Create a new mapping.
    libconfig::Setting& mapping = root.add("mapping", libconfig::Setting::TypeList);
    
    // Format the best mapping as a libconfig spec.
    global_best_.mapping.FormatAsLibConfig(mapping, arch_specs_.topology.StorageLevelNames());
  }
#endif

  config.writeFile(map_cfg_file_name.c_str());
}<|MERGE_RESOLUTION|>--- conflicted
+++ resolved
@@ -506,17 +506,16 @@
       map_cpp_file.close();
     }
 
-<<<<<<< HEAD
     std::cout << std::endl;
     if (!sparse_optimizations_->no_optimization_applied)
     {
       std::cout << "Summary stats for best mapping found by mapper:" << std::endl;
       std::cout << "  Utilization = " << std::setw(4) << std::fixed << std::setprecision(2)
                 << global_best_.stats.utilization << " | pJ/Algorithmic-Compute = " << std::setw(8)
-                << std::fixed << std::setprecision(3) << global_best_.stats.energy /
+                << std::fixed << PRINTFLOAT_PRECISION << global_best_.stats.energy /
         global_best_.stats.algorithmic_computes
                 << " | pJ/Compute = " << std::setw(8)
-                << std::fixed << std::setprecision(3) << global_best_.stats.energy /
+                << std::fixed << PRINTFLOAT_PRECISION << global_best_.stats.energy /
         global_best_.stats.actual_computes << std::endl;
     }
     else
@@ -525,20 +524,10 @@
       std::cout << "  Utilization = " << std::setw(4) << std::fixed << std::setprecision(2)
                 << global_best_.stats.utilization
                 << " | pJ/Compute = " << std::setw(8)
-                << std::fixed << std::setprecision(3) << global_best_.stats.energy /
+                << std::fixed << PRINTFLOAT_PRECISION << global_best_.stats.energy /
         global_best_.stats.actual_computes << std::endl;
     }
-=======
-    std::cout << "Summary stats for best mapping found by mapper:" << std::endl;
-    std::cout << "  Utilization = " << std::setw(4) << std::fixed << std::setprecision(2)
-              << global_best_.stats.utilization << " | pJ/Algorithmic-Compute = " << std::setw(8)
-              << std::fixed << PRINTFLOAT_PRECISION << global_best_.stats.energy /
-      global_best_.stats.algorithmic_computes
-              << " | pJ/Compute = " << std::setw(8)
-              << std::fixed << PRINTFLOAT_PRECISION << global_best_.stats.energy /
-      global_best_.stats.actual_computes << std::endl;
-
->>>>>>> 34726880
+    
     // Print the engine stats and mapping to an XML file
     std::ofstream ofs(xml_file_name);
     boost::archive::xml_oarchive ar(ofs);
