--- conflicted
+++ resolved
@@ -539,13 +539,8 @@
       {      
         log_stream_ << "[" << std::setw(3) << thread_id_ << "]" 
                   << " Utilization = " << std::setw(4) << std::fixed << std::setprecision(2) << stats.utilization 
-<<<<<<< HEAD
-                  << " | pJ/Algorithmic-Compute = " << std::setw(4) << std::fixed << std::setprecision(3) << stats.energy / stats.algorithmic_computes
-                  << " | pJ/Compute = " << std::setw(4) << std::fixed << std::setprecision(3) << stats.energy / stats.actual_computes
-=======
-                  << " | pJ/Algorithmic-Compute = " << std::setw(8) << std::fixed << PRINTFLOAT_PRECISION << stats.energy / stats.algorithmic_computes
-                  << " | pJ/Compute = " << std::setw(8) << std::fixed << PRINTFLOAT_PRECISION << stats.energy / stats.actual_computes
->>>>>>> 34726880
+                  << " | pJ/Algorithmic-Compute = " << std::setw(4) << std::fixed << PRINTFLOAT_PRECISION << stats.energy / stats.algorithmic_computes
+                  << " | pJ/Compute = " << std::setw(4) << std::fixed << PRINTFLOAT_PRECISION << stats.energy / stats.actual_computes
                   << " | " << mapping.PrintCompact()
                   << std::endl;
       }
@@ -553,7 +548,7 @@
       {
         log_stream_ << "[" << std::setw(3) << thread_id_ << "]" 
                   << " Utilization = " << std::setw(4) << std::fixed << std::setprecision(2) << stats.utilization 
-                  << " | pJ/Compute = " << std::setw(4) << std::fixed << std::setprecision(3) << stats.energy / stats.actual_computes
+                  << " | pJ/Compute = " << std::setw(4) << std::fixed << PRINTFLOAT_PRECISION << stats.energy / stats.actual_computes
                   << " | " << mapping.PrintCompact()
                   << std::endl;
       }
@@ -578,21 +573,12 @@
       if (!log_suboptimal_)
       {
         mutex_->lock();
-<<<<<<< HEAD
         if (is_sparse_topology)
         {      
           log_stream_ << "[" << std::setw(3) << thread_id_ << "]" 
                     << " Utilization = " << std::setw(4) << std::fixed << std::setprecision(2) << stats.utilization 
-                    << " | pJ/Algorithmic-Compute = " << std::setw(8) << std::fixed << std::setprecision(3) << stats.energy / stats.algorithmic_computes
-                    << " | pJ/Compute = " << std::setw(8) << std::fixed << std::setprecision(3) << stats.energy / stats.actual_computes
-=======
-        log_stream_ << "[" << std::setw(3) << thread_id_ << "]"
-                    << " Utilization = " << std::setw(4) << std::fixed << std::setprecision(2) << stats.utilization
-                    << " | pJ/Algorithmic-Compute = " << std::setw(8) << std::fixed << PRINTFLOAT_PRECISION
-                    << stats.energy / stats.algorithmic_computes
-                    << " | pJ/Compute = " << std::setw(8) << std::fixed << PRINTFLOAT_PRECISION
-                    << stats.energy / stats.actual_computes
->>>>>>> 34726880
+                    << " | pJ/Algorithmic-Compute = " << std::setw(8) << std::fixed << PRINTFLOAT_PRECISION << stats.energy / stats.algorithmic_computes
+                    << " | pJ/Compute = " << std::setw(8) << std::fixed << PRINTFLOAT_PRECISION << stats.energy / stats.actual_computes
                     << " | " << mapping.PrintCompact()
                     << std::endl;
         }
@@ -600,7 +586,7 @@
         {
           log_stream_ << "[" << std::setw(3) << thread_id_ << "]" 
                     << " Utilization = " << std::setw(4) << std::fixed << std::setprecision(2) << stats.utilization 
-                    << " | pJ/Compute = " << std::setw(8) << std::fixed << std::setprecision(3) << stats.energy / stats.actual_computes
+                    << " | pJ/Compute = " << std::setw(8) << std::fixed << PRINTFLOAT_PRECISION << stats.energy / stats.actual_computes
                     << " | " << mapping.PrintCompact()
                     << std::endl;
         }        mutex_->unlock();
