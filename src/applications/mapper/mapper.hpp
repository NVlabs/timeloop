--- conflicted
+++ resolved
@@ -485,8 +485,11 @@
 //          {
             model::Engine engine;
             engine.Spec(arch_specs_);
-            engine.Evaluate(mapping, workload_, false);
+            engine.Evaluate(mapping, workload_, sparse_optimizations_, false);
+            // mapping.PrettyPrint(std::cout, arch_specs_.topology.StorageLevelNames(),
+            //                     engine.GetTopology().GetStats().tile_sizes, "      ");
             mapping.PrettyPrint(std::cout, arch_specs_.topology.StorageLevelNames(),
+                                engine.GetTopology().GetStats().utilized_capacities,
                                 engine.GetTopology().GetStats().tile_sizes, "      ");
 //          }
 //          else
@@ -500,25 +503,6 @@
         }
       }
       
-<<<<<<< HEAD
-      if (worst_eval_fail_count > 0)
-      {
-        std::cout << std::endl << "Level with most failures: "
-                  << arch_specs_.topology.GetLevel(worst_eval_fail_level_id)->level_name
-                  << ": " << worst_eval_fail_count << std::endl;
-        std::cout << "Sample failed mapping : " << std::endl;
-
-        auto& mapping = eval_fail_sample_mappings.at(worst_eval_fail_level_id);
-        model::Engine engine;
-        engine.Spec(arch_specs_);
-        engine.Evaluate(mapping, workload_, sparse_optimizations_ , false);
-        mapping.PrettyPrint(std::cout, arch_specs_.topology.StorageLevelNames(),
-                            engine.GetTopology().GetStats().utilized_capacities,
-                            engine.GetTopology().GetStats().tile_sizes);
-      }
-
-=======
->>>>>>> 3bd3f3d1
       std::cout << "-----------------------------------------------" << std::endl;
       std::cout << "                 END DIAGNOSTICS               " << std::endl;
       std::cout << "===============================================" << std::endl;
