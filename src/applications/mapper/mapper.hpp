--- conflicted
+++ resolved
@@ -90,539 +90,13 @@
 
   Application(config::CompoundConfig* config,
               std::string output_dir = ".",
-<<<<<<< HEAD
-              std::string name = "timeloop-mapper") :
-      name_(name)
-  {
-    auto rootNode = config->getRoot();
-
-    // Problem configuration.
-    auto problem = rootNode.lookup("problem");
-    problem::ParseWorkload(problem, workload_);
-    std::cout << "Problem configuration complete." << std::endl;
-
-    // Mapper (this application) configuration.
-    auto mapper = rootNode.lookup("mapper");
-    std::string semi_qualified_prefix = name;
-    mapper.lookupValue("out_prefix", semi_qualified_prefix);
-    out_prefix_ = output_dir + "/" + semi_qualified_prefix;
-
-    // Architecture configuration.
-    config::CompoundConfigNode arch;
-    if (rootNode.exists("arch")) {
-      arch = rootNode.lookup("arch");
-    } else if (rootNode.exists("architecture")) {
-      arch = rootNode.lookup("architecture");
-    }
-    arch_specs_ = model::Engine::ParseSpecs(arch);
-
-    if (rootNode.exists("ERT")) {
-      auto ert = rootNode.lookup("ERT");
-      std::cout << "Found Accelergy ERT (energy reference table), replacing internal energy model." << std::endl;
-      arch_specs_.topology.ParseAccelergyERT(ert);
-      if (rootNode.exists("ART")){ // Nellie: well, if the users have the version of Accelergy that generates ART
-          auto art = rootNode.lookup("ART");
-          std::cout << "Found Accelergy ART (area reference table), replacing internal area model." << std::endl;
-          arch_specs_.topology.ParseAccelergyART(art);  
-      }
-    } else {
-#ifdef USE_ACCELERGY
-      // Call accelergy ERT with all input files
-      if (arch.exists("subtree") || arch.exists("local")) {
-        accelergy::invokeAccelergy(config->inFiles, semi_qualified_prefix, output_dir);
-        std::string ertPath = out_prefix_ + ".ERT.yaml";
-        auto ertConfig = new config::CompoundConfig(ertPath.c_str());
-        auto ert = ertConfig->getRoot().lookup("ERT");
-        std::cout << "Generate Accelergy ERT (energy reference table) to replace internal energy model." << std::endl;
-        arch_specs_.topology.ParseAccelergyERT(ert);
-        
-        std::string artPath = out_prefix_ + ".ART.yaml";
-        auto artConfig = new config::CompoundConfig(artPath.c_str());
-        auto art = artConfig->getRoot().lookup("ART");
-        std::cout << "Generate Accelergy ART (area reference table) to replace internal area model." << std::endl;
-        arch_specs_.topology.ParseAccelergyART(art);
-      }
-#endif
-    }
-
-    std::cout << "Architecture configuration complete." << std::endl;
-
-    // Mapper (this application) configuration. (the rest)
-
-    num_threads_ = std::thread::hardware_concurrency();
-    if (mapper.lookupValue("num-threads", num_threads_))
-    {
-      std::cout << "Using threads = " << num_threads_ << std::endl;
-    }
-    else
-    {
-      std::cout << "Using all available hardware threads = " << num_threads_ << std::endl;
-    }
-
-    std::string metric;
-    if (mapper.lookupValue("optimization-metric", metric))
-    {
-      optimization_metrics_ = { metric };
-    }
-    else if (mapper.exists("optimization-metrics"))
-    {
-      mapper.lookupArrayValue("optimization-metrics", optimization_metrics_);
-    }
-    else
-    {
-      optimization_metrics_ = { "edp" };
-    }
-
-    // Search size (divide between threads).
-    std::uint32_t search_size = 0;
-    mapper.lookupValue("search-size", search_size);
-    mapper.lookupValue("search_size", search_size); // backwards compatibility.
-    if (search_size > 0)
-      search_size = 1 + (search_size - 1) / num_threads_;
-    search_size_ = static_cast<uint128_t>(search_size);
-  
-    // Number of consecutive invalid mappings to trigger termination.
-    timeout_ = 1000;
-    mapper.lookupValue("timeout", timeout_);
-    mapper.lookupValue("heartbeat", timeout_); // backwards compatibility.
-
-    // Number of suboptimal valid mappings to trigger victory
-    // (do NOT divide between threads).
-    victory_condition_ = 500;
-    mapper.lookupValue("victory-condition", victory_condition_);
-
-    // Inter-thread sync interval.
-    std::uint32_t sync_interval = 0;
-    mapper.lookupValue("sync-interval", sync_interval);
-    sync_interval_ = static_cast<uint128_t>(sync_interval);
-  
-    // Misc.
-    log_stats_ = false;
-    mapper.lookupValue("log-stats", log_stats_);    
-
-    log_suboptimal_ = false;    
-    mapper.lookupValue("log-suboptimal", log_suboptimal_);
-    mapper.lookupValue("log-all", log_suboptimal_); // backwards compatibility.
-
-    live_status_ = false;
-    mapper.lookupValue("live-status", live_status_);
-
-    diagnostics_on_ = false;
-    mapper.lookupValue("diagnostics", diagnostics_on_);
-
-    penalize_consecutive_bypass_fails_ = false;
-    mapper.lookupValue("penalize-consecutive-bypass-fails", penalize_consecutive_bypass_fails_);
-
-    emit_whoop_nest_ = false;
-    mapper.lookupValue("emit-whoop-nest", emit_whoop_nest_);    
-
-    std::cout << "Mapper configuration complete." << std::endl;
-
-    // MapSpace configuration.
-    config::CompoundConfigNode arch_constraints;
-    config::CompoundConfigNode mapspace;
-
-    // Architecture constraints.
-    if (arch.exists("constraints"))
-      arch_constraints = arch.lookup("constraints");
-    else if (rootNode.exists("arch_constraints"))
-      arch_constraints = rootNode.lookup("arch_constraints");
-    else if (rootNode.exists("architecture_constraints"))
-      arch_constraints = rootNode.lookup("architecture_constraints");
-
-    // Mapspace constraints.
-    if (rootNode.exists("mapspace"))
-      mapspace = rootNode.lookup("mapspace");
-    else if (rootNode.exists("mapspace_constraints"))
-      mapspace = rootNode.lookup("mapspace_constraints");
-    // else
-    // {
-    //   std::cerr << "ERROR: found neither \"mapspace\" nor \"mapspace_constraints\" "
-    //             << "directive. To run the mapper without any constraints set "
-    //             << "mapspace_constraints as an empty list []." << std::endl;
-    //   exit(1);
-    // }
-
-    mapspace_ = mapspace::ParseAndConstruct(mapspace, arch_constraints, arch_specs_, workload_);
-    split_mapspaces_ = mapspace_->Split(num_threads_);
-
-    std::cout << "Mapspace construction complete." << std::endl;
-
-    // Search configuration.
-    auto search = rootNode.lookup("mapper");
-    for (unsigned t = 0; t < num_threads_; t++)
-    {
-      search_.push_back(search::ParseAndConstruct(search, split_mapspaces_.at(t), t));
-    }
-    std::cout << "Search configuration complete." << std::endl;
-    // Store the complete configuration in a string.
-    if (config->hasLConfig()) {
-      std::size_t len;
-      FILE* cfg_stream = open_memstream(&cfg_string_, &len);
-      auto& lconfig = config->getLConfig();
-      lconfig.write(cfg_stream);
-      fclose(cfg_stream);
-    } else {
-      cfg_string_ = nullptr;
-    }
-
-    // Sparse optimizations
-    config::CompoundConfigNode sparse_optimizations;
-    if (rootNode.exists("sparse_optimizations"))
-      sparse_optimizations = rootNode.lookup("sparse_optimizations");
-    sparse_optimizations_ = new sparse::SparseOptimizationInfo(sparse::ParseAndConstruct(sparse_optimizations, arch_specs_));
-
-    // characterize workload on whether it has metadata
-    workload_.SetDefaultDenseTensorFlag(sparse_optimizations_->compression_info.all_ranks_default_dense);
-  }
-
-=======
               std::string name = "timeloop-mapper");
->>>>>>> c76ddc7e
 
   // This class does not support being copied
   Application(const Application&) = delete;
   Application& operator=(const Application&) = delete;
 
-<<<<<<< HEAD
-  ~Application()
-  {
-    if (mapspace_)
-    {
-      delete mapspace_;
-    }
-
-    if (sparse_optimizations_)
-    {
-      delete sparse_optimizations_;
-    }
-
-    for (auto& search: search_)
-    {
-      if (search)
-      {
-        delete search;
-      }
-    }
-  }
-
-
-  EvaluationResult GetGlobalBest()
-  {
-    return global_best_;
-  }
-
-  // ---------------
-  // Run the mapper.
-  // ---------------
-  void Run()
-  {
-    // Output file names.
-    std::string log_file_name = out_prefix_ + ".log";
-    std::string stats_file_name = out_prefix_ + ".stats.txt";
-    std::string xml_file_name = out_prefix_ + ".map+stats.xml";
-    std::string map_txt_file_name = out_prefix_ + ".map.txt";
-    // std::string map_yaml_file_name = out_prefix_ + ".constraints.yaml";
-    std::string map_cfg_file_name = out_prefix_ + ".map.cfg";
-    std::string map_cpp_file_name = out_prefix_ + ".map.cpp";
-    
-    // Prepare live status/log stream.
-    std::ofstream log_file;
-
-    // std::streambuf* streambuf_cout = std::cout.rdbuf(); 
-    std::streambuf* streambuf_cerr = std::cerr.rdbuf();
-
-    if (live_status_)
-    {
-      log_file.open(log_file_name);
-      // std::cout.rdbuf(log_file.rdbuf());
-      std::cerr.rdbuf(log_file.rdbuf());
-  
-      initscr();
-      cbreak();
-      noecho();
-      clear();
-
-      std::stringstream line0, line1, line2, line3, line4, line5;
-      line0 << "================================================================================";
-      line1 << "                                TIMELOOP MAPPER";
-      line2 << "================================================================================";
-      line3 << std::setw(3) << "TID" << std::setw(11) << "Total" << std::setw(11) << "Invalid"
-            << std::setw(11) << "Valid" <<  std::setw(11) << "Consec." << std::setw(11) << "Last"
-            << std::setw(11) << "Opt.util" << std::setw(11) << "Opt.energy";
-      line4 << std::setw(3) << " " << std::setw(11) << " " << std::setw(11) << " "
-            << std::setw(11) << " " <<  std::setw(11) << "invalid" << std::setw(11) << "update";
-      line5 << "--------------------------------------------------------------------------------";
-      mvaddstr(0, 0, line0.str().c_str());
-      mvaddstr(1, 0, line1.str().c_str());
-      mvaddstr(2, 0, line2.str().c_str());      
-      mvaddstr(3, 0, line3.str().c_str());
-      mvaddstr(4, 0, line4.str().c_str());
-      mvaddstr(5, 0, line5.str().c_str());      
-      refresh();
-    }
-
-    // Prepare the threads.
-    std::mutex mutex;
-    std::vector<MapperThread*> threads_;
-    for (unsigned t = 0; t < num_threads_; t++)
-    {
-      threads_.push_back(new MapperThread(t, search_.at(t),
-                                          split_mapspaces_.at(t),
-                                          &mutex,
-                                          search_size_,
-                                          timeout_,
-                                          victory_condition_,
-                                          sync_interval_,
-                                          log_stats_,
-                                          log_suboptimal_,
-                                          live_status_ ? log_file : std::cerr,
-                                          live_status_,
-                                          diagnostics_on_,
-                                          penalize_consecutive_bypass_fails_,
-                                          optimization_metrics_,
-                                          arch_specs_,
-                                          workload_,
-                                          sparse_optimizations_,
-                                          &best_));
-    }
-
-    // Launch the threads.
-    for (unsigned t = 0; t < num_threads_; t++)
-    {
-      threads_.at(t)->Start();
-    }
-
-    // Wait for the threads to join.
-    for (unsigned t = 0; t < num_threads_; t++)
-    {
-      threads_.at(t)->Join();
-    }
-
-    // Close log and end curses.
-    if (live_status_)
-    {
-      // std::cout.rdbuf(streambuf_cout);
-      std::cerr.rdbuf(streambuf_cerr);
-      log_file.close();
-
-      mvaddstr(LINES-1, 0, "Press any key to exit.");
-      getch();
-      endwin();
-    }
-
-    // Diagnostics.
-    if (diagnostics_on_)
-    {
-      // Aggregate diagnostic data from all threads.
-      std::map<FailClass, std::map<unsigned, FailInfo>> fail_stats;
-      
-      for (unsigned t = 0; t < num_threads_; t++)
-      {
-        for (auto& i: threads_.at(t)->GetStats().fail_stats)
-        {
-          auto& thread_fail_class = i.first;
-          auto& thread_fail_bucket = i.second;
-
-          auto fail_bucket_it = fail_stats.find(thread_fail_class);
-          if (fail_bucket_it == fail_stats.end())
-          {
-            // We've never seen this fail class before.
-            fail_stats[thread_fail_class] = thread_fail_bucket;
-          }
-          else
-          {
-            auto& fail_bucket = fail_bucket_it->second;
-            
-            // We've seen this fail class. Walk through each level in this fail bucket.
-            for (auto& j: thread_fail_bucket)
-            {
-              auto& thread_fail_level_id = j.first;
-              auto& thread_fail_info = j.second;
-
-              auto fail_info_it = fail_bucket.find(thread_fail_level_id);
-              if (fail_info_it == fail_bucket.end())
-              {
-                // We haven't seen this level within this fail bucket.
-                fail_bucket[thread_fail_level_id] = thread_fail_info;
-              }
-              else
-              {
-                // We've seen this level within this fail bucket.
-                fail_info_it->second.count += thread_fail_info.count;
-              }
-            }
-          }
-        }
-      }
-        
-
-      // Print.
-      std::cout << std::endl;
-      std::cout << "===============================================" << std::endl;
-      std::cout << "               BEGIN DIAGNOSTICS               " << std::endl;
-      std::cout << "-----------------------------------------------" << std::endl;
-
-      for (auto& i: fail_stats)
-      {
-        auto& fail_class = i.first;
-        auto& fail_bucket = i.second;
-        
-        std::cout << "Fail class: " << fail_class << std::endl;
-        for (auto& j: fail_bucket)
-        {
-          std::cout << std::endl;
-          std::cout << "  Level: " << arch_specs_.topology.GetLevel(j.first)->level_name << std::endl;
-          std::cout << "    Fail count: " << j.second.count << std::endl;
-          std::cout << "    Sample mapping that experienced this fail class:" << std::endl;
-
-          auto& mapping = j.second.mapping;
-
-          // Ugh. This is an abstration-breaking hack that looks at the fail class
-          // to determine what to print. If 
-//          if (fail_class != FailClass::Fanout)
-//          {
-            model::Engine engine;
-            engine.Spec(arch_specs_);
-            engine.Evaluate(mapping, workload_, sparse_optimizations_, false);
-            // mapping.PrettyPrint(std::cout, arch_specs_.topology.StorageLevelNames(),
-            //                     engine.GetTopology().GetStats().tile_sizes, "      ");
-            mapping.PrettyPrint(std::cout, arch_specs_.topology.StorageLevelNames(),
-                                engine.GetTopology().GetStats().utilized_capacities,
-                                engine.GetTopology().GetStats().tile_sizes, "      ");
-//          }
-//          else
-//          {
-//            mapping.PrettyPrint(std::cout, arch_specs_.topology.StorageLevelNames(),
-//                                engine.GetTopology().GetStats().tile_sizes, "      ");
-//          }
-
-          std::cout << "    Fail reason: " << j.second.reason << std::endl;
-          std::cout << std::endl;
-        }
-      }
-      
-      std::cout << "-----------------------------------------------" << std::endl;
-      std::cout << "                 END DIAGNOSTICS               " << std::endl;
-      std::cout << "===============================================" << std::endl;
-    }
-
-    // Select the best mapping from each thread.
-    for (unsigned t = 0; t < num_threads_; t++)
-    {
-      auto& thread_best = threads_.at(t)->GetStats().thread_best;
-      global_best_.UpdateIfBetter(thread_best, optimization_metrics_);
-    }
-
-    std::cout << std::endl;
-
-    for (unsigned t = 0; t < num_threads_; t++)
-    {
-      delete threads_.at(t);
-      threads_.at(t) = nullptr;
-    }
-
-    if (global_best_.valid)
-    {
-      std::ofstream map_txt_file(map_txt_file_name);
-      global_best_.mapping.PrettyPrint(map_txt_file, arch_specs_.topology.StorageLevelNames(),
-                                      global_best_.stats.utilized_capacities,
-                                      global_best_.stats.tile_sizes);
-      map_txt_file.close();
-
-      // std::ofstream map_yaml_file(map_yaml_file_name);
-      // global_best_.mapping.PrintAsConstraints(map_yaml_file_name);
-      // map_yaml_file.close();
-
-      // Re-evaluate the mapping so that we get a live engine with complete specs and stats
-      // that can be printed out hierarchically.
-      model::Engine engine;
-      engine.Spec(arch_specs_);
-      engine.Evaluate(global_best_.mapping, workload_, sparse_optimizations_);
-
-      std::ofstream stats_file(stats_file_name);
-      stats_file << engine << std::endl;
-      stats_file.close();
-
-      if (emit_whoop_nest_)
-      {
-        std::ofstream map_cpp_file(map_cpp_file_name);
-        global_best_.mapping.PrintWhoopNest(map_cpp_file, arch_specs_.topology.StorageLevelNames(),
-                                           global_best_.stats.tile_sizes,
-                                           global_best_.stats.utilized_instances);
-        map_cpp_file.close();
-      }
-
-      std::cout << "Summary stats for best mapping found by mapper:" << std::endl;
-      std::cout << "  Utilization = " << std::setw(4) << std::fixed << std::setprecision(2)
-                << global_best_.stats.utilization << " | pJ/Algorithmic-Compute = " << std::setw(8)
-                << std::fixed << std::setprecision(3) << global_best_.stats.energy /
-        global_best_.stats.algorithmic_computes
-                << " | pJ/Compute = " << std::setw(8)
-                << std::fixed << std::setprecision(3) << global_best_.stats.energy /
-        global_best_.stats.actual_computes << std::endl;
-
-      // Print the engine stats and mapping to an XML file
-      std::ofstream ofs(xml_file_name);
-      boost::archive::xml_oarchive ar(ofs);
-      ar << boost::serialization::make_nvp("engine", engine);
-      ar << boost::serialization::make_nvp("mapping", global_best_.mapping);
-      const Application* a = this;
-      ar << BOOST_SERIALIZATION_NVP(a);
-    }
-    else
-    {
-      std::cout << "MESSAGE: no valid mappings found within search criteria. Some suggestions:" << std::endl;
-      std::cout << "(1) Observe each mapper thread's termination message. If it terminated due to" << std::endl
-                << "    consecutive failed mappings, it will tell you the number of mappings that" << std::endl
-                << "    failed because of a spatial fanout violation and the number that failed" << std::endl
-                << "    because of a buffer capacity violation." << std::endl;
-      std::cout << "(2) Check your architecture configuration (especially mapspace constraints)." << std::endl
-                << "    Try to find the offending constraints that are likely to have caused the" << std::endl
-                << "    above violations, and disable those constraints." << std::endl;
-      std::cout << "(3) Try other search algorithms, and relax the termination criteria:" << std::endl
-                << "    victory-condition, timeout and/or search-size." << std::endl;
-      if (!diagnostics_on_)
-      {
-        std::cout << "(4) Enable mapper's diagnostics (mapper.diagnostics = True) to track and emit " << std::endl
-                  << "    more information about failed mappings." << std::endl;
-      }
-    }
-
-    if (!cfg_string_)  return; // empty because input was yml
-
-    // Create an output cfg starting with the original cfg contents.
-    libconfig::Config config;
-    config.readString(cfg_string_);
-    free(cfg_string_);
-    libconfig::Setting& root = config.getRoot();
-
-    // Update the mapper constraints.
-    libconfig::Setting& mapper = root.lookup("mapper");
-
-    if (mapper.exists("algorithm"))
-      mapper["algorithm"] = "exhaustive";
-    else
-      mapper.add("algorithm", libconfig::Setting::TypeString) = "exhaustive";
-
-    if (mapper.exists("num-threads"))
-      mapper["num-threads"] = 1;
-    else
-      mapper.add("num-threads", libconfig::Setting::TypeInt) = 1;
-
-    if (mapper.exists("search_size"))
-      mapper.remove("search_size");
-
-    if (mapper.exists("search-size"))
-      mapper["search-size"] = 1;
-    else
-      mapper.add("search-size", libconfig::Setting::TypeInt) = 1;
-
-    // Delete the mapspace constraint.
-    root.remove("mapspace");
-=======
   ~Application();
->>>>>>> c76ddc7e
 
   EvaluationResult GetGlobalBest();
 
