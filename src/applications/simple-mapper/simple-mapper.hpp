/* Copyright (c) 2019, NVIDIA CORPORATION. All rights reserved.
 * 
 * Redistribution and use in source and binary forms, with or without
 * modification, are permitted provided that the following conditions
 * are met:
 *  * Redistributions of source code must retain the above copyright
 *    notice, this list of conditions and the following disclaimer.
 *  * Redistributions in binary form must reproduce the above copyright
 *    notice, this list of conditions and the following disclaimer in the
 *    documentation and/or other materials provided with the distribution.
 *  * Neither the name of NVIDIA CORPORATION nor the names of its
 *    contributors may be used to endorse or promote products derived
 *    from this software without specific prior written permission.
 * 
 * THIS SOFTWARE IS PROVIDED BY THE COPYRIGHT HOLDERS ``AS IS'' AND ANY
 * EXPRESS OR IMPLIED WARRANTIES, INCLUDING, BUT NOT LIMITED TO, THE
 * IMPLIED WARRANTIES OF MERCHANTABILITY AND FITNESS FOR A PARTICULAR
 * PURPOSE ARE DISCLAIMED.  IN NO EVENT SHALL THE COPYRIGHT OWNER OR
 * CONTRIBUTORS BE LIABLE FOR ANY DIRECT, INDIRECT, INCIDENTAL, SPECIAL,
 * EXEMPLARY, OR CONSEQUENTIAL DAMAGES (INCLUDING, BUT NOT LIMITED TO,
 * PROCUREMENT OF SUBSTITUTE GOODS OR SERVICES; LOSS OF USE, DATA, OR
 * PROFITS; OR BUSINESS INTERRUPTION) HOWEVER CAUSED AND ON ANY THEORY
 * OF LIABILITY, WHETHER IN CONTRACT, STRICT LIABILITY, OR TORT
 * (INCLUDING NEGLIGENCE OR OTHERWISE) ARISING IN ANY WAY OUT OF THE USE
 * OF THIS SOFTWARE, EVEN IF ADVISED OF THE POSSIBILITY OF SUCH DAMAGE.
 */

#pragma once

#include "mapspaces/mapspace-factory.hpp"
#include "compound-config/compound-config.hpp"
#include "model/sparse-optimization-parser.hpp"

//--------------------------------------------//
//                Application                 //
//--------------------------------------------//

class Application
{
 protected:

  problem::Workload workload_;
  model::Engine::Specs arch_specs_;
  mapspace::MapSpace* mapspace_;
  sparse::SparseOptimizationInfo* sparse_optimizations_;

  std::string out_prefix_ = "timeloop-mapper";

 public:

<<<<<<< HEAD
  Application(config::CompoundConfig* config)
  {
    auto rootNode = config->getRoot();

    // Problem configuration.
    auto problem = rootNode.lookup("problem");
    problem::ParseWorkload(problem, workload_);

    // Architecture configuration.
    config::CompoundConfigNode arch;
    arch = rootNode.lookup("architecture");
    arch_specs_ = model::Engine::ParseSpecs(arch);

#ifdef USE_ACCELERGY
    if (arch.exists("subtree") || arch.exists("local"))
    {
      accelergy::invokeAccelergy(config->inFiles, out_prefix_, ".");
      std::string ertPath = out_prefix_ + ".ERT.yaml";
      auto ertConfig = new config::CompoundConfig(ertPath.c_str());
      auto ert = ertConfig->getRoot().lookup("ERT");
      arch_specs_.topology.ParseAccelergyERT(ert);
    }
#endif

    // MapSpace configuration.
    // MapSpace configuration.
    config::CompoundConfigNode arch_constraints;
    config::CompoundConfigNode mapspace;

    // Architecture constraints.
    if (arch.exists("constraints"))
      arch_constraints = arch.lookup("constraints");
    else if (rootNode.exists("arch_constraints"))
      arch_constraints = rootNode.lookup("arch_constraints");
    else if (rootNode.exists("architecture_constraints"))
      arch_constraints = rootNode.lookup("architecture_constraints");

    // Mapspace constraints.
    if (rootNode.exists("mapspace"))
      mapspace = rootNode.lookup("mapspace");
    else if (rootNode.exists("mapspace_constraints"))
      mapspace = rootNode.lookup("mapspace_constraints");
    // else
    // {
    //   std::cerr << "ERROR: found neither \"mapspace\" nor \"mapspace_constraints\" "
    //             << "directive. To run the mapper without any constraints set "
    //             << "mapspace_constraints as an empty list []." << std::endl;
    //   exit(1);
    // }
    
    // Sparse optimizations
    config::CompoundConfigNode sparse_optimizations;
    if (rootNode.exists("sparse_optimizations"))
      sparse_optimizations = rootNode.lookup("sparse_optimizations");
    sparse_optimizations_ = new sparse::SparseOptimizationInfo(sparse::ParseAndConstruct(sparse_optimizations, arch_specs_));

    // characterize workload on whether it has metadata
    workload_.SetDefaultDenseTensorFlag(sparse_optimizations_->compression_info.all_ranks_default_dense);
  }

  ~Application()
  {
    if (mapspace_)
    {
      delete mapspace_;
    }

    if (sparse_optimizations_)
    {
      delete sparse_optimizations_;
    }
  }
=======
  Application(config::CompoundConfig* config);

  ~Application();
>>>>>>> c76ddc7e

  // ---------------
  // Run the mapper.
  // ---------------
  void Run();
};<|MERGE_RESOLUTION|>--- conflicted
+++ resolved
@@ -48,84 +48,9 @@
 
  public:
 
-<<<<<<< HEAD
-  Application(config::CompoundConfig* config)
-  {
-    auto rootNode = config->getRoot();
-
-    // Problem configuration.
-    auto problem = rootNode.lookup("problem");
-    problem::ParseWorkload(problem, workload_);
-
-    // Architecture configuration.
-    config::CompoundConfigNode arch;
-    arch = rootNode.lookup("architecture");
-    arch_specs_ = model::Engine::ParseSpecs(arch);
-
-#ifdef USE_ACCELERGY
-    if (arch.exists("subtree") || arch.exists("local"))
-    {
-      accelergy::invokeAccelergy(config->inFiles, out_prefix_, ".");
-      std::string ertPath = out_prefix_ + ".ERT.yaml";
-      auto ertConfig = new config::CompoundConfig(ertPath.c_str());
-      auto ert = ertConfig->getRoot().lookup("ERT");
-      arch_specs_.topology.ParseAccelergyERT(ert);
-    }
-#endif
-
-    // MapSpace configuration.
-    // MapSpace configuration.
-    config::CompoundConfigNode arch_constraints;
-    config::CompoundConfigNode mapspace;
-
-    // Architecture constraints.
-    if (arch.exists("constraints"))
-      arch_constraints = arch.lookup("constraints");
-    else if (rootNode.exists("arch_constraints"))
-      arch_constraints = rootNode.lookup("arch_constraints");
-    else if (rootNode.exists("architecture_constraints"))
-      arch_constraints = rootNode.lookup("architecture_constraints");
-
-    // Mapspace constraints.
-    if (rootNode.exists("mapspace"))
-      mapspace = rootNode.lookup("mapspace");
-    else if (rootNode.exists("mapspace_constraints"))
-      mapspace = rootNode.lookup("mapspace_constraints");
-    // else
-    // {
-    //   std::cerr << "ERROR: found neither \"mapspace\" nor \"mapspace_constraints\" "
-    //             << "directive. To run the mapper without any constraints set "
-    //             << "mapspace_constraints as an empty list []." << std::endl;
-    //   exit(1);
-    // }
-    
-    // Sparse optimizations
-    config::CompoundConfigNode sparse_optimizations;
-    if (rootNode.exists("sparse_optimizations"))
-      sparse_optimizations = rootNode.lookup("sparse_optimizations");
-    sparse_optimizations_ = new sparse::SparseOptimizationInfo(sparse::ParseAndConstruct(sparse_optimizations, arch_specs_));
-
-    // characterize workload on whether it has metadata
-    workload_.SetDefaultDenseTensorFlag(sparse_optimizations_->compression_info.all_ranks_default_dense);
-  }
-
-  ~Application()
-  {
-    if (mapspace_)
-    {
-      delete mapspace_;
-    }
-
-    if (sparse_optimizations_)
-    {
-      delete sparse_optimizations_;
-    }
-  }
-=======
   Application(config::CompoundConfig* config);
 
   ~Application();
->>>>>>> c76ddc7e
 
   // ---------------
   // Run the mapper.
