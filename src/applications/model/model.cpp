--- conflicted
+++ resolved
@@ -245,15 +245,10 @@
 
   if (engine.IsEvaluated())
   {
-<<<<<<< HEAD
     if (!sparse_optimizations_->no_optimization_applied)
     {   
       std::cout << "Utilization = " << std::setw(4) << std::fixed << std::setprecision(2) << engine.Utilization()
-              << " | pJ/Algorithmic-Compute = " << std::setw(8) << std::fixed << std::setprecision(3) << engine.Energy() /
-=======
-    std::cout << "Utilization = " << std::setw(4) << std::fixed << std::setprecision(2) << engine.Utilization()
               << " | pJ/Algorithmic-Compute = " << std::setw(8) << std::fixed << PRINTFLOAT_PRECISION << engine.Energy() /
->>>>>>> 34726880
       engine.GetTopology().AlgorithmicComputes()
               << " | pJ/Compute = " << std::setw(8) << std::fixed << PRINTFLOAT_PRECISION << engine.Energy() /
       engine.GetTopology().ActualComputes() << std::endl;
@@ -261,7 +256,7 @@
     else
     {
       std::cout << "Utilization = " << std::setw(4) << std::fixed << std::setprecision(2) << engine.Utilization()
-                 << " | pJ/Compute = " << std::setw(8) << std::fixed << std::setprecision(3) << engine.Energy() /
+                 << " | pJ/Compute = " << std::setw(8) << std::fixed << PRINTFLOAT_PRECISION << engine.Energy() /
       engine.GetTopology().ActualComputes() << std::endl;
     }
     std::ofstream map_txt_file(map_txt_file_name);
