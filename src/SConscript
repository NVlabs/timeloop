--- conflicted
+++ resolved
@@ -60,12 +60,7 @@
 if str(Platform()) != 'darwin':
   env.Append(LIBS = ['tinfo'])
 
-<<<<<<< HEAD
-env.Append(LINKFLAGS = ['-std=c++11', '-static-libgcc', '-static-libstdc++', '-pthread'])
-env.Append(LIBS = ['config++', 'yaml-cpp', 'ncurses'])
-=======
 # barvinok needs to be before isl because it references isl functions
->>>>>>> f4570486
 if GetOption('with_isl'):
     env.Append(LIBS = ['barvinok', 'isl', 'ntl', 'pthread', 'polylibgmp', 'gmp'])
 
