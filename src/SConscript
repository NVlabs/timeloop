--- conflicted
+++ resolved
@@ -75,16 +75,12 @@
 else:
     print("Using dynamic linking.")
 
-<<<<<<< HEAD
-env.Append(LIBS = ['boost_iostreams', 'boost_serialization', 'boost_log', 'boost_log_setup', 'boost_thread', 'boost_filesystem'])
-=======
 env.Append(LIBS = ['boost_iostreams', 'boost_serialization', 'boost_log_setup', 'boost_filesystem'])
 if str(Platform()) != 'darwin':
     env.Append(LIBS = ['boost_log', 'boost_thread'])
 else:
     env.Append(LIBS = ['boost_log-mt', 'boost_thread-mt'])    
 #env.Append(LIBS = ['boost_iostreams', 'boost_serialization', 'boost_log', 'boost_log_setup', 'boost_thread', 'boost_filesystem'])
->>>>>>> 74f927ea
 
 if os.environ.get('BOOSTDIR'):
     env.Append(CPPFLAGS = ['-I' + os.environ['BOOSTDIR'] + '/include'])
@@ -135,15 +131,11 @@
 # Build the model library.
     
 common_sources = Split("""
-<<<<<<< HEAD
 einsum-graph/einsum-graph.cpp
-=======
->>>>>>> 74f927ea
 isl-wrapper/ctx-manager.cpp
 isl-wrapper/isl-functions.cpp
 loop-analysis/aahr-carve.cpp
 loop-analysis/coordinate-space-tile-info.cpp
-<<<<<<< HEAD
 loop-analysis/isl-analysis/capacity-analysis.cpp
 loop-analysis/isl-analysis/isl-nest-analysis.cpp
 loop-analysis/isl-analysis/isl-to-legacy-adaptor.cpp
@@ -152,15 +144,6 @@
 loop-analysis/mapping-to-isl/fused-mapping-to-isl.cpp
 loop-analysis/mapping-to-isl/mapping-to-isl.cpp
 loop-analysis/mapping-to-isl/tiling.cpp
-=======
-loop-analysis/isl-analysis/isl-nest-analysis.cpp
-loop-analysis/isl-analysis/isl-to-legacy-adaptor.cpp
-loop-analysis/isl-analysis/latency-analysis.cpp
-loop-analysis/logical-buffer.cpp
-loop-analysis/loop-state.cpp
-loop-analysis/mapping-to-isl/fused-mapping-to-isl.cpp
-loop-analysis/mapping-to-isl/mapping-to-isl.cpp
->>>>>>> 74f927ea
 loop-analysis/isl-ir/ir.cpp
 loop-analysis/isl-ir/input-output.cpp
 loop-analysis/tiling.cpp
@@ -310,25 +293,21 @@
 applications/design-space/main.cpp
 """)
 
-<<<<<<< HEAD
-=======
-compound_config_test_sources = Split("""
-unit-tests/compound-config/test-compound-config.cpp
-""")
-
->>>>>>> 74f927ea
 looptree_sources = Split("""
 applications/looptree-model/model.cpp
 applications/looptree-model/main.cpp
 """)
 
-<<<<<<< HEAD
 looptree_mapper_sources = Split("""
 applications/looptree-mapper/main.cpp
 """)
 
 einsumgraph_sources = Split("""
 applications/einsum-graph/main.cpp
+""")
+
+compound_config_unittest_sources = Split("""
+unit-test/compound-config/test-compound-config.cpp
 """)
 
 unittest_sources = Split("""
@@ -339,40 +318,17 @@
 unit-test/test-mapping-to-isl.cpp
 """)
 
-# bin_metrics = env.Program(target = 'timeloop-metrics', source = metrics_sources)
-# bin_model = env.Program(target = 'timeloop-model', source = model_sources)
-# bin_simple_mapper = env.Program(target = 'timeloop-simple-mapper', source = simple_mapper_sources)
-# bin_mapper = env.Program(target = 'timeloop-mapper', source = mapper_sources)
-# bin_design_space = env.Program(target = 'timeloop-design-space', source = design_space_sources)
-bin_looptree_mapper = env.Program(target = 'looptree-mapper',
-                                  source = looptree_mapper_sources)
-bin_unittest = env.Program(target = 'timeloop-tests', source = unittest_sources)
-bin_looptree_model = env.Program(target='looptree-model', source=looptree_sources)
-bin_einsum_graph = env.Program(target='einsumgraph', source=einsumgraph_sources)
-
-env.Install(env["BUILD_BASE_DIR"] + '/bin', [
-                                            # bin_metrics,
-                                            # bin_model,
-                                            # bin_simple_mapper,
-                                            # bin_mapper,
-                                            # bin_design_space,
-                                            bin_looptree_mapper,
-                                            bin_unittest,
-                                            bin_looptree_model,
-                                            bin_einsum_graph
-=======
-unit_test_sources = Split("""
-unit-tests/test-main.cpp
-unit-tests/test-simple-link-transfer.cpp
-""")
-
 bin_metrics = env.Program(target = 'timeloop-metrics', source = metrics_sources)
 bin_model = env.Program(target = 'timeloop-model', source = model_sources)
 bin_simple_mapper = env.Program(target = 'timeloop-simple-mapper', source = simple_mapper_sources)
 bin_mapper = env.Program(target = 'timeloop-mapper', source = mapper_sources)
 bin_design_space = env.Program(target = 'timeloop-design-space', source = design_space_sources)
-bin_compound_config_test = env.Program(target = 'timeloop-compound-config-test', source = compound_config_test_sources)
-bin_unit_test = env.Program(target = 'timeloop-unit-test', source = unit_test_sources)
+bin_looptree_mapper = env.Program(target = 'looptree-mapper',
+                                  source = looptree_mapper_sources)
+bin_unittest = env.Program(target = 'timeloop-tests', source = unittest_sources)
+bin_compound_config_test = env.Program(target = 'timeloop-config-test', source = compound_config_unittest_sources)
+bin_looptree_model = env.Program(target='looptree-model', source=looptree_sources)
+bin_einsum_graph = env.Program(target='einsumgraph', source=einsumgraph_sources)
 
 env.Install(env["BUILD_BASE_DIR"] + '/bin', [
                                             bin_metrics,
@@ -380,9 +336,11 @@
                                             bin_simple_mapper,
                                             bin_mapper,
                                             bin_design_space,
+                                            bin_looptree_mapper,
+                                            bin_unittest,
                                             bin_compound_config_test,
-                                            bin_unit_test
->>>>>>> 74f927ea
+                                            bin_looptree_model,
+                                            bin_einsum_graph
                                             ])
 
 #os.symlink(os.path.abspath('timeloop-mapper'), os.path.abspath('timeloop'))
