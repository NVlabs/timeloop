/* Copyright (c) 2020, NVIDIA CORPORATION. All rights reserved.
 * 
 * Redistribution and use in source and binary forms, with or without
 * modification, are permitted provided that the following conditions
 * are met:
 *  * Redistributions of source code must retain the above copyright
 *    notice, this list of conditions and the following disclaimer.
 *  * Redistributions in binary form must reproduce the above copyright
 *    notice, this list of conditions and the following disclaimer in the
 *    documentation and/or other materials provided with the distribution.
 *  * Neither the name of NVIDIA CORPORATION nor the names of its
 *    contributors may be used to endorse or promote products derived
 *    from this software without specific prior written permission.
 * 
 * THIS SOFTWARE IS PROVIDED BY THE COPYRIGHT HOLDERS ``AS IS'' AND ANY
 * EXPRESS OR IMPLIED WARRANTIES, INCLUDING, BUT NOT LIMITED TO, THE
 * IMPLIED WARRANTIES OF MERCHANTABILITY AND FITNESS FOR A PARTICULAR
 * PURPOSE ARE DISCLAIMED.  IN NO EVENT SHALL THE COPYRIGHT OWNER OR
 * CONTRIBUTORS BE LIABLE FOR ANY DIRECT, INDIRECT, INCIDENTAL, SPECIAL,
 * EXEMPLARY, OR CONSEQUENTIAL DAMAGES (INCLUDING, BUT NOT LIMITED TO,
 * PROCUREMENT OF SUBSTITUTE GOODS OR SERVICES; LOSS OF USE, DATA, OR
 * PROFITS; OR BUSINESS INTERRUPTION) HOWEVER CAUSED AND ON ANY THEORY
 * OF LIABILITY, WHETHER IN CONTRACT, STRICT LIABILITY, OR TORT
 * (INCLUDING NEGLIGENCE OR OTHERWISE) ARISING IN ANY WAY OUT OF THE USE
 * OF THIS SOFTWARE, EVEN IF ADVISED OF THE POSSIBILITY OF SUCH DAMAGE.
 */

#pragma once

#include <bitset>
#include <boost/archive/text_oarchive.hpp>
#include <boost/archive/text_iarchive.hpp>
#include <iostream>

#include "compound-config/compound-config.hpp"
#include "workload/workload.hpp"
#include "workload/shape-models/problem-shape.hpp"
#include "workload/density-models/density-distribution.hpp"

namespace problem
{
<<<<<<< HEAD

  //---------------------------------------//
  //   API with sparse modeling step       //
  //---------------------------------------//

  // query struct received from sparse modeling
  struct MetaDataOccupancyQuery
   {
     std::uint64_t max_number_of_fibers;
     std::uint64_t cur_rank_fiber_shape;
     tiling::CoordinateSpaceTileInfo cur_rank_coord_tile;
     tiling::CoordinateSpaceTileInfo next_rank_coord_tile;
     std::shared_ptr<problem::DensityDistribution> tile_density_ptr;
     double confidence = 1.0;

     // constructors
     MetaDataOccupancyQuery();
     MetaDataOccupancyQuery(std::uint64_t max_num_of_fibers,
                            std::uint64_t cur_rank_fiber_shape,
                            tiling::CoordinateSpaceTileInfo cur_rank_coord_tile,
                            tiling::CoordinateSpaceTileInfo next_rank_coord_tile,
                            std::shared_ptr<problem::DensityDistribution> density_ptr):
                            max_number_of_fibers(max_num_of_fibers),
                            cur_rank_fiber_shape(cur_rank_fiber_shape),
                            cur_rank_coord_tile(cur_rank_coord_tile),
                            next_rank_coord_tile(next_rank_coord_tile),
                            tile_density_ptr(density_ptr){}
     MetaDataOccupancyQuery(std::uint64_t max_num_of_fibers,
                           std::uint64_t cur_rank_fiber_shape,
                           tiling::CoordinateSpaceTileInfo cur_rank_coord_tile,
                           tiling::CoordinateSpaceTileInfo next_rank_coord_tile,
                           std::shared_ptr<problem::DensityDistribution> density_ptr,
                           double confidence):
                           max_number_of_fibers(max_num_of_fibers),
                           cur_rank_fiber_shape(cur_rank_fiber_shape),
                           cur_rank_coord_tile(cur_rank_coord_tile),
                           next_rank_coord_tile(next_rank_coord_tile),
                           tile_density_ptr(density_ptr),
                           confidence(confidence){}

     // Getters
     std::uint64_t MaxNumFibers() const {return max_number_of_fibers;}
     tiling::CoordinateSpaceTileInfo CurRankCoordTile() const {return cur_rank_coord_tile;}
     tiling::CoordinateSpaceTileInfo NextRankCoordTile() const {return next_rank_coord_tile;}
     std::shared_ptr<problem::DensityDistribution> TileDensityPtr() const {return tile_density_ptr;}
     std::shared_ptr<problem::DensityDistribution> NextRankTileDensityPtr() const {return tile_density_ptr;}
     std::uint64_t CurRankFiberShape() const {return cur_rank_fiber_shape;}

   };

  // occupancy object returned to sparse modeling
  struct PerRankMetaDataTileOccupancy
  {
    double metadata_units;
    double payload_units;
    // if any of the datawidth is -1, it means unspecified but needed, will thus use the hardware attribute later
    int metadata_width;  // user-specified metadata payload width ( e.g., runlength width for RLE)
    int payload_width;   // user-specified payload width (memory pointers)

    // Setters
    void SetEmpty()
    {
      metadata_units = 0;
      payload_units = 0;
      metadata_width = -1;
      payload_width = -1;
    }

    void SetPayloadUnits(const std::uint64_t units)
    {
      payload_units = units;
    }

    // API
    double MetaDataUnits() const {return metadata_units;}
    double PayloadUnits() const {return payload_units;}
    int MetaDataWidth() const {return metadata_width;}
    int PayloadWidth() const {return payload_width;}
    double TotalMetDataAndPayloadUnits() const {return metadata_units + payload_units;}

    void Scale( double s)
    {
      metadata_units *= s;
      payload_units *= s;
    }

    void Add ( PerRankMetaDataTileOccupancy m)
    {
      metadata_units += m.MetaDataUnits();
      payload_units += m.PayloadUnits();
    }

    bool IsEmpty()
    {
      if (MetaDataUnits() == 0 && PayloadUnits() == 0)
      {
        return true;
      }
      else
      {
        return false;
      }
    }

    friend class boost::serialization::access;

    // Serialization.
    template <class Archive>
    void serialize(Archive& ar, const unsigned int version=0)
    {
      if(version == 0)
      {
        ar& BOOST_SERIALIZATION_NVP(payload_units);
        ar& BOOST_SERIALIZATION_NVP(metadata_units);
        ar& BOOST_SERIALIZATION_NVP(payload_width);
        ar& BOOST_SERIALIZATION_NVP(metadata_width);
      }
    }

  };


//-------------------------------------------------//
//         MetaData Format Specs                   //
//-------------------------------------------------//

  struct MetaDataFormatSpecs{

    virtual ~MetaDataFormatSpecs() { }

    virtual std::shared_ptr<MetaDataFormatSpecs> Clone() const = 0;

    virtual const std::string Name() const = 0;
    virtual bool RankCompressed() const = 0;
    virtual std::vector<problem::Shape::FactorizedDimensionID> DimensionIDs() const = 0;

    std::string name = "UNSET";

    // Serialization
    friend class boost::serialization::access;

    template <class Archive>
    void serialize(Archive& ar, const unsigned int version = 0){
      if (version == 0){
        ar& BOOST_SERIALIZATION_NVP(name);
      }
    }
  };  // struct MetaDataFormatSpecs

  BOOST_SERIALIZATION_ASSUME_ABSTRACT(MetaDataFormatSpecs)

//-------------------------------------------------//
//      MetaDataFormat (base class)          //
//-------------------------------------------------//

class MetaDataFormat{

public:
  // destructor
  virtual ~MetaDataFormat(){}
=======
//---------------------------------------//
//   API with sparse modeling step       //
//---------------------------------------//

// query struct received from sparse modeling
struct MetaDataOccupancyQuery
{
  std::uint64_t max_number_of_fibers;
  std::uint64_t cur_rank_fiber_shape;
  tiling::CoordinateSpaceTileInfo cur_rank_coord_tile;
  tiling::CoordinateSpaceTileInfo next_rank_coord_tile;
  std::shared_ptr<problem::DensityDistribution> tile_density_ptr;
  double confidence = 1.0;

  // constructors
  MetaDataOccupancyQuery();
  MetaDataOccupancyQuery(std::uint64_t max_num_of_fibers,
                         std::uint64_t cur_rank_fiber_shape,
                         tiling::CoordinateSpaceTileInfo cur_rank_coord_tile,
                         tiling::CoordinateSpaceTileInfo next_rank_coord_tile,
                         std::shared_ptr<problem::DensityDistribution> density_ptr);
  MetaDataOccupancyQuery(std::uint64_t max_num_of_fibers,
                         std::uint64_t cur_rank_fiber_shape,
                         tiling::CoordinateSpaceTileInfo cur_rank_coord_tile,
                         tiling::CoordinateSpaceTileInfo next_rank_coord_tile,
                         std::shared_ptr<problem::DensityDistribution> density_ptr,
                         double confidence);

  // Getters
  std::uint64_t MaxNumFibers() const;
  tiling::CoordinateSpaceTileInfo CurRankCoordTile() const;
  tiling::CoordinateSpaceTileInfo NextRankCoordTile() const;
  std::shared_ptr<problem::DensityDistribution> TileDensityPtr() const;
  std::shared_ptr<problem::DensityDistribution> NextRankTileDensityPtr() const;
  std::uint64_t CurRankFiberShape() const;
};

// occupancy object returned to sparse modeling
struct PerRankMetaDataTileOccupancy
{
  double metadata_units;
  double payload_units;
  // if any of the datawidth is -1, it means unspecified but needed, will thus use the hardware attribute later
  int metadata_width;  // user-specified metadata payload width ( e.g., runlength width for RLE)
  int payload_width;   // user-specified payload width (memory pointers)

  // Setters
  void SetEmpty();
  void SetPayloadUnits(const std::uint64_t units);

  // API
  double MetaDataUnits() const;
  double PayloadUnits() const;
  int MetaDataWidth() const;
  int PayloadWidth() const;
  double TotalMetDataAndPayloadUnits() const;

  void Scale(double s);
  void Add(PerRankMetaDataTileOccupancy m);

  bool IsEmpty();

  // Serialization.
  friend class boost::serialization::access;
  template <class Archive>
  void serialize(Archive& ar, const unsigned int version = 0)
  {
    if (version == 0)
    {
      ar& BOOST_SERIALIZATION_NVP(payload_units);
      ar& BOOST_SERIALIZATION_NVP(metadata_units);
      ar& BOOST_SERIALIZATION_NVP(payload_width);
      ar& BOOST_SERIALIZATION_NVP(metadata_width);
    }
  }
};


//-------------------------------------------------//
//             MetaData Format Specs               //
//-------------------------------------------------//

struct MetaDataFormatSpecs
{
  virtual ~MetaDataFormatSpecs();

  virtual std::shared_ptr<MetaDataFormatSpecs> Clone() const = 0;

  virtual const std::string Name() const = 0;
  virtual bool RankCompressed() const = 0;
  virtual std::vector<problem::Shape::DimensionID> DimensionIDs() const = 0;

  std::string name = "UNSET";

  // Serialization
  friend class boost::serialization::access;
  template <class Archive>
  void serialize(Archive& ar, const unsigned int version = 0)
  {
    if (version == 0)
    {
      ar& BOOST_SERIALIZATION_NVP(name);
    }
  }
};  // struct MetaDataFormatSpecs

BOOST_SERIALIZATION_ASSUME_ABSTRACT(MetaDataFormatSpecs)


//-------------------------------------------------//
//          MetaDataFormat (base class)            //
//-------------------------------------------------//

class MetaDataFormat
{
 public:
  // destructor
  virtual ~MetaDataFormat();
>>>>>>> c76ddc7e

  // API
  virtual PerRankMetaDataTileOccupancy GetOccupancy(const MetaDataOccupancyQuery& query) const = 0;
  virtual bool RankCompressed() const = 0;
  virtual bool CoordinatesImplicit() const = 0;
<<<<<<< HEAD
  virtual std::vector<problem::Shape::FactorizedDimensionID> GetDimensionIDs() const = 0;
=======
  virtual std::vector<problem::Shape::DimensionID> GetDimensionIDs() const = 0;
>>>>>>> c76ddc7e
  virtual std::string GetFormatName() const = 0;
  virtual bool MetaDataImplicitAsLowestRank() const = 0;

  // Serialization.
  friend class boost::serialization::access;
  template <class Archive>
<<<<<<< HEAD
  void serialize(Archive& ar, const unsigned int version=0){
=======
  void serialize(Archive& ar, const unsigned int version = 0)
  {
>>>>>>> c76ddc7e
    (void) ar;
    (void) version;
  }

}; // class MetaDataFormat

BOOST_SERIALIZATION_ASSUME_ABSTRACT(MetaDataFormat)

} // namespace problem<|MERGE_RESOLUTION|>--- conflicted
+++ resolved
@@ -39,168 +39,7 @@
 
 namespace problem
 {
-<<<<<<< HEAD
 
-  //---------------------------------------//
-  //   API with sparse modeling step       //
-  //---------------------------------------//
-
-  // query struct received from sparse modeling
-  struct MetaDataOccupancyQuery
-   {
-     std::uint64_t max_number_of_fibers;
-     std::uint64_t cur_rank_fiber_shape;
-     tiling::CoordinateSpaceTileInfo cur_rank_coord_tile;
-     tiling::CoordinateSpaceTileInfo next_rank_coord_tile;
-     std::shared_ptr<problem::DensityDistribution> tile_density_ptr;
-     double confidence = 1.0;
-
-     // constructors
-     MetaDataOccupancyQuery();
-     MetaDataOccupancyQuery(std::uint64_t max_num_of_fibers,
-                            std::uint64_t cur_rank_fiber_shape,
-                            tiling::CoordinateSpaceTileInfo cur_rank_coord_tile,
-                            tiling::CoordinateSpaceTileInfo next_rank_coord_tile,
-                            std::shared_ptr<problem::DensityDistribution> density_ptr):
-                            max_number_of_fibers(max_num_of_fibers),
-                            cur_rank_fiber_shape(cur_rank_fiber_shape),
-                            cur_rank_coord_tile(cur_rank_coord_tile),
-                            next_rank_coord_tile(next_rank_coord_tile),
-                            tile_density_ptr(density_ptr){}
-     MetaDataOccupancyQuery(std::uint64_t max_num_of_fibers,
-                           std::uint64_t cur_rank_fiber_shape,
-                           tiling::CoordinateSpaceTileInfo cur_rank_coord_tile,
-                           tiling::CoordinateSpaceTileInfo next_rank_coord_tile,
-                           std::shared_ptr<problem::DensityDistribution> density_ptr,
-                           double confidence):
-                           max_number_of_fibers(max_num_of_fibers),
-                           cur_rank_fiber_shape(cur_rank_fiber_shape),
-                           cur_rank_coord_tile(cur_rank_coord_tile),
-                           next_rank_coord_tile(next_rank_coord_tile),
-                           tile_density_ptr(density_ptr),
-                           confidence(confidence){}
-
-     // Getters
-     std::uint64_t MaxNumFibers() const {return max_number_of_fibers;}
-     tiling::CoordinateSpaceTileInfo CurRankCoordTile() const {return cur_rank_coord_tile;}
-     tiling::CoordinateSpaceTileInfo NextRankCoordTile() const {return next_rank_coord_tile;}
-     std::shared_ptr<problem::DensityDistribution> TileDensityPtr() const {return tile_density_ptr;}
-     std::shared_ptr<problem::DensityDistribution> NextRankTileDensityPtr() const {return tile_density_ptr;}
-     std::uint64_t CurRankFiberShape() const {return cur_rank_fiber_shape;}
-
-   };
-
-  // occupancy object returned to sparse modeling
-  struct PerRankMetaDataTileOccupancy
-  {
-    double metadata_units;
-    double payload_units;
-    // if any of the datawidth is -1, it means unspecified but needed, will thus use the hardware attribute later
-    int metadata_width;  // user-specified metadata payload width ( e.g., runlength width for RLE)
-    int payload_width;   // user-specified payload width (memory pointers)
-
-    // Setters
-    void SetEmpty()
-    {
-      metadata_units = 0;
-      payload_units = 0;
-      metadata_width = -1;
-      payload_width = -1;
-    }
-
-    void SetPayloadUnits(const std::uint64_t units)
-    {
-      payload_units = units;
-    }
-
-    // API
-    double MetaDataUnits() const {return metadata_units;}
-    double PayloadUnits() const {return payload_units;}
-    int MetaDataWidth() const {return metadata_width;}
-    int PayloadWidth() const {return payload_width;}
-    double TotalMetDataAndPayloadUnits() const {return metadata_units + payload_units;}
-
-    void Scale( double s)
-    {
-      metadata_units *= s;
-      payload_units *= s;
-    }
-
-    void Add ( PerRankMetaDataTileOccupancy m)
-    {
-      metadata_units += m.MetaDataUnits();
-      payload_units += m.PayloadUnits();
-    }
-
-    bool IsEmpty()
-    {
-      if (MetaDataUnits() == 0 && PayloadUnits() == 0)
-      {
-        return true;
-      }
-      else
-      {
-        return false;
-      }
-    }
-
-    friend class boost::serialization::access;
-
-    // Serialization.
-    template <class Archive>
-    void serialize(Archive& ar, const unsigned int version=0)
-    {
-      if(version == 0)
-      {
-        ar& BOOST_SERIALIZATION_NVP(payload_units);
-        ar& BOOST_SERIALIZATION_NVP(metadata_units);
-        ar& BOOST_SERIALIZATION_NVP(payload_width);
-        ar& BOOST_SERIALIZATION_NVP(metadata_width);
-      }
-    }
-
-  };
-
-
-//-------------------------------------------------//
-//         MetaData Format Specs                   //
-//-------------------------------------------------//
-
-  struct MetaDataFormatSpecs{
-
-    virtual ~MetaDataFormatSpecs() { }
-
-    virtual std::shared_ptr<MetaDataFormatSpecs> Clone() const = 0;
-
-    virtual const std::string Name() const = 0;
-    virtual bool RankCompressed() const = 0;
-    virtual std::vector<problem::Shape::FactorizedDimensionID> DimensionIDs() const = 0;
-
-    std::string name = "UNSET";
-
-    // Serialization
-    friend class boost::serialization::access;
-
-    template <class Archive>
-    void serialize(Archive& ar, const unsigned int version = 0){
-      if (version == 0){
-        ar& BOOST_SERIALIZATION_NVP(name);
-      }
-    }
-  };  // struct MetaDataFormatSpecs
-
-  BOOST_SERIALIZATION_ASSUME_ABSTRACT(MetaDataFormatSpecs)
-
-//-------------------------------------------------//
-//      MetaDataFormat (base class)          //
-//-------------------------------------------------//
-
-class MetaDataFormat{
-
-public:
-  // destructor
-  virtual ~MetaDataFormat(){}
-=======
 //---------------------------------------//
 //   API with sparse modeling step       //
 //---------------------------------------//
@@ -291,7 +130,7 @@
 
   virtual const std::string Name() const = 0;
   virtual bool RankCompressed() const = 0;
-  virtual std::vector<problem::Shape::DimensionID> DimensionIDs() const = 0;
+  virtual std::vector<problem::Shape::FactorizedDimensionID> DimensionIDs() const = 0;
 
   std::string name = "UNSET";
 
@@ -319,29 +158,20 @@
  public:
   // destructor
   virtual ~MetaDataFormat();
->>>>>>> c76ddc7e
 
   // API
   virtual PerRankMetaDataTileOccupancy GetOccupancy(const MetaDataOccupancyQuery& query) const = 0;
   virtual bool RankCompressed() const = 0;
   virtual bool CoordinatesImplicit() const = 0;
-<<<<<<< HEAD
   virtual std::vector<problem::Shape::FactorizedDimensionID> GetDimensionIDs() const = 0;
-=======
-  virtual std::vector<problem::Shape::DimensionID> GetDimensionIDs() const = 0;
->>>>>>> c76ddc7e
   virtual std::string GetFormatName() const = 0;
   virtual bool MetaDataImplicitAsLowestRank() const = 0;
 
   // Serialization.
   friend class boost::serialization::access;
   template <class Archive>
-<<<<<<< HEAD
-  void serialize(Archive& ar, const unsigned int version=0){
-=======
   void serialize(Archive& ar, const unsigned int version = 0)
   {
->>>>>>> c76ddc7e
     (void) ar;
     (void) version;
   }
