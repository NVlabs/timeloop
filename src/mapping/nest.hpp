--- conflicted
+++ resolved
@@ -83,11 +83,7 @@
   bool operator == (const Nest& n) const; 
 
   void AddLoop(Descriptor descriptor);
-<<<<<<< HEAD
   void AddLoop(problem::Shape::FlattenedDimensionID dimension, int start, int end, int stride,
-=======
-  void AddLoop(problem::Shape::DimensionID dimension, int start, int end, int stride,
->>>>>>> c1ca4d02
                spacetime::Dimension spacetime_dimension, int residual_end = 0);
   bool AddStorageTilingBoundary();
 
