/* Copyright (c) 2020, NVIDIA CORPORATION. All rights reserved.
 * 
 * Redistribution and use in source and binary forms, with or without
 * modification, are permitted provided that the following conditions
 * are met:
 *  * Redistributions of source code must retain the above copyright
 *    notice, this list of conditions and the following disclaimer.
 *  * Redistributions in binary form must reproduce the above copyright
 *    notice, this list of conditions and the following disclaimer in the
 *    documentation and/or other materials provided with the distribution.
 *  * Neither the name of NVIDIA CORPORATION nor the names of its
 *    contributors may be used to endorse or promote products derived
 *    from this software without specific prior written permission.
 * 
 * THIS SOFTWARE IS PROVIDED BY THE COPYRIGHT HOLDERS ``AS IS'' AND ANY
 * EXPRESS OR IMPLIED WARRANTIES, INCLUDING, BUT NOT LIMITED TO, THE
 * IMPLIED WARRANTIES OF MERCHANTABILITY AND FITNESS FOR A PARTICULAR
 * PURPOSE ARE DISCLAIMED.  IN NO EVENT SHALL THE COPYRIGHT OWNER OR
 * CONTRIBUTORS BE LIABLE FOR ANY DIRECT, INDIRECT, INCIDENTAL, SPECIAL,
 * EXEMPLARY, OR CONSEQUENTIAL DAMAGES (INCLUDING, BUT NOT LIMITED TO,
 * PROCUREMENT OF SUBSTITUTE GOODS OR SERVICES; LOSS OF USE, DATA, OR
 * PROFITS; OR BUSINESS INTERRUPTION) HOWEVER CAUSED AND ON ANY THEORY
 * OF LIABILITY, WHETHER IN CONTRACT, STRICT LIABILITY, OR TORT
 * (INCLUDING NEGLIGENCE OR OTHERWISE) ARISING IN ANY WAY OUT OF THE USE
 * OF THIS SOFTWARE, EVEN IF ADVISED OF THE POSSIBILITY OF SUCH DAMAGE.
 */

#include <regex>

#include "mapping/constraints.hpp"

namespace mapping
{

//--------------------------------------------//
//                 Constraints                //
//--------------------------------------------//

Constraints::Constraints(const ArchProperties& arch_props,
                         const problem::Workload& workload) :
    arch_props_(arch_props),
    workload_(workload)
{
  factors_.clear();
  max_factors_.clear();
  permutations_.clear();
  spatial_splits_.clear();
  confidence_thresholds_.clear();
  bypass_strings_.clear();
  max_remainders_.clear();
  min_parallelism_ = 0.0;
  min_parallelism_isset_ = false;
  skews_.clear();
  no_multicast_.clear();
  no_link_transfer_.clear();
  no_temporal_reuse_.clear();

  // Initialize user bypass strings to "XXXXX...1" (note the 1 at the end).
  for (unsigned pvi = 0; pvi < unsigned(problem::GetShape()->NumDataSpaces); pvi++)
  {
    std::string xxx(arch_props_.StorageLevels(), 'X');
    xxx.back() = '1';
    bypass_strings_[problem::Shape::DataSpaceID(pvi)] = xxx;
  }

  // Initialize confidence thresholds to be 1.0
  // We want to constraint the mapspace as much as possible by default
  for (unsigned storage_level_id = 0; storage_level_id < arch_props_.StorageLevels(); storage_level_id++)
  {
    confidence_thresholds_[storage_level_id] = 1.0;
  }
}

const std::map<unsigned, std::map<problem::Shape::FlattenedDimensionID, int>>&
  Constraints::Factors() const
{
  return factors_;
}

const std::map<unsigned, std::map<problem::Shape::FlattenedDimensionID, int>>&
  Constraints::MaxFactors() const
{
  return max_factors_;
}

<<<<<<< HEAD
const std::map<unsigned, std::pair<std::vector<problem::Shape::FlattenedDimensionID>,
                                   std::vector<problem::Shape::FlattenedDimensionID>>>&
=======
const std::map<unsigned, std::uint32_t>& 
  Constraints::MaxRemainders() const
{
  return max_remainders_;
}

const std::map<unsigned, std::vector<problem::Shape::FlattenedDimensionID>>&
>>>>>>> ef2bc9a1
  Constraints::Permutations() const
{
  return permutations_;
}

const std::map<unsigned, std::uint32_t>&
Constraints::SpatialSplits() const
{
  return spatial_splits_;
}
  
const problem::PerDataSpace<std::string>&
Constraints::BypassStrings() const
{
  return bypass_strings_;
}

double Constraints::MinParallelism() const
{
  return min_parallelism_;
}

const std::map<unsigned, double>&
Constraints::ConfidenceThresholds() const
{
  return confidence_thresholds_;
}

const std::unordered_map<unsigned, loop::Nest::SkewDescriptor>
Constraints::Skews() const
{
  return skews_;
}

const std::unordered_map<unsigned, problem::PerDataSpace<bool>>
Constraints::NoMulticast() const
{
  return no_multicast_;
}

const std::unordered_map<unsigned, problem::PerDataSpace<bool>>
Constraints::NoLinkTransfers() const
{
  return no_link_transfer_;
}

const std::unordered_map<unsigned, problem::PerDataSpace<bool>>
Constraints::NoTemporalReuse() const
{
  return no_temporal_reuse_;
}

//
// Create a constraints object from a given mapping object. The resultant
// constraints will *only* be satisfied by that mapping.
//
void Constraints::Generate(Mapping* mapping)
{
  auto num_storage_levels = mapping->loop_nest.storage_tiling_boundaries.size();
    
  // Data-space Bypass.
  auto mask_nest = tiling::TransposeMasks(mapping->datatype_bypass_nest);
    
  for (unsigned storage_level = 0; storage_level < num_storage_levels; storage_level++)
  {
    auto& compound_mask = mask_nest.at(storage_level);
    for (unsigned pvi = 0; pvi < unsigned(problem::GetShape()->NumDataSpaces); pvi++)
    {
      problem::Shape::DataSpaceID pv = problem::Shape::DataSpaceID(pvi);
      if (compound_mask.at(pv))
        bypass_strings_.at(pv).at(storage_level) = '1';
      else
        bypass_strings_.at(pv).at(storage_level) = '0';
    }
  }
    
  // Factors, Permutations and Spatial Split.
  unsigned loop_level = 0;
  for (unsigned storage_level = 0; storage_level < num_storage_levels; storage_level++)
  {
    std::map<spacetime::Dimension, std::vector<problem::Shape::FlattenedDimensionID>> permutations;
    std::map<spacetime::Dimension, std::map<problem::Shape::FlattenedDimensionID, int>> factors;
    unsigned spatial_split;
      
    // Collect loop bounds and ordering.
    for (unsigned sdi = 0; sdi < unsigned(spacetime::Dimension::Num); sdi++)
    {
      auto sd = spacetime::Dimension(sdi);
      permutations[sd] = { };
      for (unsigned idim = 0; idim < unsigned(problem::GetShape()->NumFlattenedDimensions); idim++)
        factors[sd][problem::Shape::FlattenedDimensionID(idim)] = 1;
    }

    for (; loop_level <= mapping->loop_nest.storage_tiling_boundaries.at(storage_level); loop_level++)
    {
      auto& loop = mapping->loop_nest.loops.at(loop_level);
      if (loop.end > 1)
      {
        factors.at(loop.spacetime_dimension).at(loop.dimension) = loop.end;
        permutations.at(loop.spacetime_dimension).push_back(loop.dimension);
      }
    }

    // Determine X-Y split.
    spatial_split = permutations.at(spacetime::Dimension::SpaceX).size();
    
    // Merge spatial X and Y factors and permutations.
    std::vector<problem::Shape::FlattenedDimensionID> spatial_permutation;
    spatial_permutation = permutations.at(spacetime::Dimension::SpaceX);
    spatial_permutation.insert(spatial_permutation.end(),
                               permutations.at(spacetime::Dimension::SpaceY).begin(),
                               permutations.at(spacetime::Dimension::SpaceY).end());
      
    // Only generate spatial constraints if there is a spatial permutation.
    if (spatial_permutation.size() > 0)
    {
      std::map<problem::Shape::FlattenedDimensionID, int> spatial_factors;
      for (unsigned idim = 0; idim < unsigned(problem::GetShape()->NumFlattenedDimensions); idim++)
      {
        auto dim = problem::Shape::FlattenedDimensionID(idim);
        spatial_factors[dim] =
          factors.at(spacetime::Dimension::SpaceX).at(dim) *
          factors.at(spacetime::Dimension::SpaceY).at(dim);

        // If the factor is 1, concatenate it to the permutation.
        if (spatial_factors.at(dim) == 1)
          spatial_permutation.push_back(dim);
      }

      auto tiling_level = arch_props_.SpatialToTiling(storage_level);
      factors_[tiling_level] = spatial_factors;
      permutations_[tiling_level] = std::make_pair(spatial_permutation,
                                                   std::vector<problem::Shape::FlattenedDimensionID>());
      spatial_splits_[tiling_level] = spatial_split;
    }

    auto& temporal_permutation = permutations.at(spacetime::Dimension::Time);
    auto& temporal_factors = factors.at(spacetime::Dimension::Time);
    
    // Temporal factors: if the factor is 1, concatenate it into the permutation.
    for (unsigned idim = 0; idim < unsigned(problem::GetShape()->NumFlattenedDimensions); idim++)
    {
      auto dim = problem::Shape::FlattenedDimensionID(idim);
      if (temporal_factors.at(dim) == 1)
        temporal_permutation.push_back(dim);
    }
    
    auto tiling_level = arch_props_.TemporalToTiling(storage_level);
    factors_[tiling_level] = temporal_factors;
    permutations_[tiling_level] = std::make_pair(temporal_permutation,
                                                 std::vector<problem::Shape::FlattenedDimensionID>());
  }
}
  
//
// Check if a given Constraints object is a subset (i.e., more constrained).
//
bool Constraints::operator >= (const Constraints& other) const
{
  // This other constraints must be *equal or more* constrained than us.
  // Walk through each constraint type and check for this property.

  // --- Factors vs. other's Factors ---
  for (auto& level_entry: factors_)
  {
    unsigned level = level_entry.first;
    auto& level_factors = level_entry.second;

    auto other_level_it = other.factors_.find(level);
    if (other_level_it == other.factors_.end())
    {
      // Other doesn't have an entry for this level. This is almost
      // certainly a FAIL, unless our factors object is an empty map.
      if (!level_factors.empty())
      {
        return false;
      }
    }

    auto& other_level_factors = other_level_it->second;
    for (auto& dim_entry: level_factors)
    {
      auto dim = dim_entry.first;
      auto val = dim_entry.second;
        
      auto other_dim_entry = other_level_factors.find(dim);
      if (other_dim_entry == other_level_factors.end())
      {
        // Other doesn't have an entry for this dimension. Ergo, it
        // is less constrained than us.
        return false;
      }
      else if (other_dim_entry->second != val)
      {
        // Constraints are different.
        return false;
      }
    }
  }

  // =================================
  // FIXME: this method is incomplete.
  // =================================
  std::cerr << "ERROR: constraints subset-check implementation is incomplete." << std::endl;
  exit(1);

  // for (auto& level_entry: max_factors_)
  // {
  //   unsigned level = level_entry.first;
  //   auto& level_max_factors = level_entry.second;

  //   auto other_level_it = other.factors_.find(level);
  //   // RESUME HERE.      

  //   auto other_max_level_it = other.max_factors_.find(level);
  //   if (other_max_level_it == other.max_factors_.end())
  //   {
  //     // Other doesn't have an entry for this level. This is almost
  //     // certainly a FAIL, unless our max_factors object is an empty map.
  //     if (!level_max_factors.empty())
  //     {
  //       return false;
  //     }
  //   }

  //   other_level_max_factors = other_level_it->second;
  //   for (auto& dim_entry: level_max_factors)
  //   {
  //     auto dim = dim_entry.first;
  //     auto val = dim_entry.second;
        
  //     auto other_dim_entry = other_level_max_factors.find(dim);
  //     if (other_dim_entry == other_level_max_factors.end())
  //     {
  //       // Other doesn't have an entry for this dimension. Ergo, it
  //       // is less constrained than us.
  //       return false;
  //     }
  //     else if (other_dim_entry->second > val)
  //     {
  //       // Other has an entry, but its max value is greater than our
  //       // max value. Ergo, it is less constrained than us.
  //       return false;
  //     }
  //   }      
  // }

  return true;
}

//
// Check if a given mapping satisfies these constraints.
//
bool Constraints::SatisfiedBy(Mapping* mapping) const
{
  // First generate a constraints object from the mapping.
  Constraints other(arch_props_, workload_);
  other.Generate(mapping);

  // We would like to use the more general subset-check function, but
  // its implementation is incomplete. Instead, we have some narrower checks
  // below which suffices for checking a specific mapping.

  // (NOT IMPLEMENTED) return (*this >= candidate);

  // --- Factors vs. other's Factors ---
  for (auto& level_entry: factors_)
  {
    unsigned level = level_entry.first;
    auto& level_factors = level_entry.second;

    auto other_level_it = other.factors_.find(level);
    assert(other_level_it != other.factors_.end());

    auto other_level_factors = other_level_it->second;
    for (auto& dim_entry: level_factors)
    {
      auto dim = dim_entry.first;
      auto val = dim_entry.second;
        
      auto other_dim_entry = other_level_factors.find(dim);
      assert(other_dim_entry != other_level_factors.end());

      if (other_dim_entry->second != val)
      {
        return false;
      }
    }
  }

  // --- Max Factors vs. other's Factors ---
  // Note: other doesn't have a Max Factors because it was derived from
  // a single mapping.
  for (auto& level_entry: max_factors_)
  {
    unsigned level = level_entry.first;
    auto& level_max_factors = level_entry.second;

    auto other_level_it = other.factors_.find(level);
    assert(other_level_it != other.factors_.end());

    auto& other_level_factors = other_level_it->second;
    for (auto& dim_entry: level_max_factors)
    {
      auto dim = dim_entry.first;
      auto max_val = dim_entry.second;
        
      auto other_dim_entry = other_level_factors.find(dim);
      assert(other_dim_entry != other_level_factors.end());

      if (other_dim_entry->second > max_val)
      {
        return false;
      }
    }
  }
    
  // --- Permutations ---
  for (auto& level_entry: permutations_)
  {
    // This is tricky. We need to ignore unit-factors in other.
    unsigned level = level_entry.first;
    auto& permutation = level_entry.second.first; // **** FIXME **** need suffix check.

    auto other_factors_level_it = other.factors_.find(level);
    assert(other_factors_level_it != other.factors_.end());
    auto& other_level_factors = other_factors_level_it->second;

    auto other_permutation_level_it = other.permutations_.find(level);
    assert(other_permutation_level_it != other.permutations_.end());
    auto& other_permutation = other_permutation_level_it->second.first; // Generate() only uses prefix.
      
    unsigned idx = 0, other_idx = 0;
    while (idx < permutation.size() && other_idx < other_permutation.size())
    {
      if (permutation.at(idx) == other_permutation.at(other_idx))
      {
        // So far so good...
        idx++;
        other_idx++;
        continue;
      }

      // We have a mismatch. However, if this is a unit-factor
      // we can skip ahead.
      if (other_level_factors.at(other_permutation.at(idx)) == 1)
      {
        other_idx++;
        continue;
      }

      // Fail.
      return false;
    }
  }
    
  // --- Spatial splits ---
  for (auto& level_entry: spatial_splits_)
  {
    unsigned level = level_entry.first;
    auto split = level_entry.second;

    auto other_level_it = other.spatial_splits_.find(level);
    assert(other_level_it != other.spatial_splits_.end());

    if (split != other_level_it->second)
    {
      return false;
    }
  }

  // --- Bypass strings ---
  for (unsigned pvi = 0; pvi < unsigned(problem::GetShape()->NumDataSpaces); pvi++)
  {
    auto& my_str = bypass_strings_.at(problem::Shape::DataSpaceID(pvi));
    auto& other_str = other.bypass_strings_.at(problem::Shape::DataSpaceID(pvi));

    for (unsigned level = 0; level < arch_props_.StorageLevels(); level++)
    {
      auto& my_char = my_str.at(level);
      auto& other_char = other_str.at(level);

      if (my_char != 'X' && my_char != other_char)
      {
        // FIXME: Default string with last level set to 1 is not right, failed on SCNN IORAM
        //return false;
      }
    }
  }

  return true;
}

//
// Parse user-provided constraints.
//
void Constraints::Parse(config::CompoundConfigNode config)
{
  // This is primarily a wrapper function written to handle various ways to
  // get to the list of constraints. The only reason there are multiple ways
  // to get to this list is because of backwards compatibility.
  if (config.isList())
  {
    // We're already at the constraints list.
    ParseList(config);
  }
  else
  {
    // Constraints can be specified either anonymously as a list, or indirected
    // via a string name.
    std::string name = "";
    if (config.exists("constraints"))
    {
      if (config.lookup("constraints").isList())
        name = "constraints";
      else if (config.lookupValue("constraints", name))
        name = std::string("constraints_") + name;
    }
    else if (config.exists("targets"))
    {
      if (config.lookup("targets").isList())
        name = "targets";
    }

    if (name != "")
    {
      auto constraints = config.lookup(name);
      ParseList(constraints);
    }
    // else: no constraints specified, nothing to do.
  }
}  

//
// Parse a list of constraints.
//
void Constraints::ParseList(config::CompoundConfigNode constraints)
{
  assert(constraints.isList());

  // Iterate over all the constraints/targets.
  int len = constraints.getLength();
  for (int i = 0; i < len; i++)
  {
    // Prepare a set of CompoundConfigNodes that we will be parsing. These
    // nodes can be in different places in the hierarchy for backwards-
    // compatibility reasons.
    config::CompoundConfigNode target, constraint, attributes;

    target = constraints[i];
    if (target.exists("constraints"))
    {
      auto constraints_list = target.lookup("constraints");
      assert(constraints_list.isList());
        
      for (int j = 0; j < constraints_list.getLength(); j++)
      {
        auto constraint = constraints_list[j];

        config::CompoundConfigNode attributes;
        if (constraint.exists("attributes"))
          attributes = constraint.lookup("attributes");
        else
          attributes = constraint; // Backwards compatibility.

        ParseSingleConstraint(target, constraint, attributes);
      }
    }
    else // Backwards compatibility.
    {
      auto constraint = target;

      config::CompoundConfigNode attributes;
      if (constraint.exists("attributes"))
        attributes = constraint.lookup("attributes");
      else
        attributes = constraint; // Backwards compatibility.

      ParseSingleConstraint(target, constraint, attributes);
    }
  }    
}

//
// Parse a single user constraint.
//
void Constraints::ParseSingleConstraint(
  config::CompoundConfigNode target,
  config::CompoundConfigNode constraint,
  config::CompoundConfigNode attributes)
{
  // Find out if this is a temporal constraint or a spatial constraint.
  std::string type;
  assert(constraint.lookupValue("type", type));

  auto level_id = FindTargetTilingLevel(target, type);

  if (type == "temporal" || type == "spatial")
  {
    auto level_factors = ParseFactors(attributes);
    for (auto& factor: level_factors)
    {
      if (factors_[level_id].find(factor.first) != factors_[level_id].end())
      {
        std::cerr << "ERROR: re-specification of factor for dimension "
                  << problem::GetShape()->FlattenedDimensionIDToName.at(factor.first)
                  << " at level " << arch_props_.TilingLevelName(level_id)
                  << ". This may imply a conflict between architecture and "
                  << "mapspace constraints." << std::endl;
        exit(1);
      }
      factors_[level_id][factor.first] = factor.second;
      // std::cout << "Parsing factor level = " << arch_props_.TilingLevelName(level_id)
      //           << " dim = " << problem::GetShape()->FlattenedDimensionIDToName.at(factor.first)
      //           << " factor = " << factor.second << std::endl;
    }

    auto level_max_factors = ParseMaxFactors(attributes);
    for (auto& max_factor: level_max_factors)
    {
      if (max_factors_[level_id].find(max_factor.first) != max_factors_[level_id].end())
      {
        std::cerr << "ERROR: re-specification of max factor for dimension "
                  << problem::GetShape()->FlattenedDimensionIDToName.at(max_factor.first)
                  << " at level " << arch_props_.TilingLevelName(level_id)
                  << ". This may imply a conflict between architecture and "
                  << "mapspace constraints." << std::endl;
        exit(1);
      }
      max_factors_[level_id][max_factor.first] = max_factor.second;
    }

    auto level_permutations = ParsePermutations(attributes);
    if (level_permutations.first.size() > 0 || level_permutations.second.size() > 0)
    {
      if (permutations_[level_id].first.size() > 0 || permutations_[level_id].second.size() > 0)
      {
        std::cerr << "ERROR: re-specification of permutation at level "
                  << arch_props_.TilingLevelName(level_id)
                  << ". This may imply a conflict between architecture and "
                  << "mapspace constraints." << std::endl;
        exit(1);
      }
      permutations_[level_id] = level_permutations;
    }

    if (type == "spatial")
    {
      std::uint32_t split;
      if (constraint.lookupValue("split", split))
      {
        if (spatial_splits_.find(level_id) != spatial_splits_.end())
        {
          std::cerr << "ERROR: re-specification of spatial split at level "
                    << arch_props_.TilingLevelName(level_id)
                    << ". This may imply a conflict between architecture and "
                    << "mapspace constraints." << std::endl;
          exit(1);
        }
        spatial_splits_[level_id] = split;
      }
      // No link transfer
      
      if (constraint.exists("no_link_transfer"))
      {
        auto storage_level = arch_props_.TilingToStorage(level_id);
        std::vector<std::string> datatype_strings;
        constraint.lookupArrayValue("no_link_transfer", datatype_strings);
        if (no_link_transfer_.find(storage_level) != no_link_transfer_.end())
        {
          std::cerr << "ERROR: re-specification of no_link_transfer at level "
                    << arch_props_.TilingLevelName(level_id)
                    << ". This may imply a conflict between architecture and "
                    << "mapspace constraints." << std::endl;
          exit(1);
        }
        no_link_transfer_[storage_level] = problem::PerDataSpace<bool>();
        for(unsigned pv = 0; pv < problem::GetShape()->NumDataSpaces; pv++)
          no_link_transfer_[storage_level][pv] = 0;        
        for (const std::string& datatype_string: datatype_strings)
        {
          try
          {
            no_link_transfer_[storage_level].at(
              problem::GetShape()->DataSpaceNameToID.at(datatype_string)) = 1;
          }
          catch (std::out_of_range& oor)
          {
            std::cerr << "ERROR: parsing no_link_transfer setting: data-space " << datatype_string
                      << " not found in problem shape." << std::endl;
            exit(1);
          }
        }
      }
      // No multicast no reduction
      if (constraint.exists("no_multicast_no_reduction"))
      {
        auto storage_level = arch_props_.TilingToStorage(level_id);
        std::vector<std::string> datatype_strings;
        constraint.lookupArrayValue("no_multicast_no_reduction", datatype_strings);
        if (no_multicast_.find(storage_level) != no_multicast_.end())
        {
          std::cerr << "ERROR: re-specification of no_multicast_no_reduction at level "
                    << arch_props_.TilingLevelName(level_id)
                    << ". This may imply a conflict between architecture and "
                    << "mapspace constraints." << std::endl;
          exit(1);
        }
        no_multicast_ [storage_level] = problem::PerDataSpace<bool>();
        for(unsigned pv = 0; pv < problem::GetShape()->NumDataSpaces; pv++)
          no_multicast_[storage_level][pv] = 0;
        for (const std::string& datatype_string: datatype_strings)
        {
          try
          {
            no_multicast_[storage_level].at(
              problem::GetShape()->DataSpaceNameToID.at(datatype_string)) = 1;
          }
          catch (std::out_of_range& oor)
          {
            std::cerr << "ERROR: parsing no_multicast_no_reduction setting: data-space " << datatype_string
                      << " not found in problem shape." << std::endl;
            exit(1);
          }
        }
      }
    }
    if (type == "temporal")
    {
      // No temporal reuse
      if (constraint.exists("no_temporal_reuse"))
      {
        auto storage_level = arch_props_.TilingToStorage(level_id);
        std::vector<std::string> datatype_strings;
        constraint.lookupArrayValue("no_temporal_reuse", datatype_strings);
        if (no_temporal_reuse_.find(storage_level) != no_temporal_reuse_.end())
        {
          std::cerr << "ERROR: re-specification of no_temporal_reuse at level "
                    << arch_props_.TilingLevelName(level_id)
                    << ". This may imply a conflict between architecture and "
                    << "mapspace constraints." << std::endl;
          exit(1);
        }
        no_temporal_reuse_ [storage_level] = problem::PerDataSpace<bool>();
        for(unsigned pv = 0; pv < problem::GetShape()->NumDataSpaces; pv++)
          no_temporal_reuse_[storage_level][pv] = 0;
        for (const std::string& datatype_string: datatype_strings)
        {
          try
          {
            no_temporal_reuse_[storage_level].at(
              problem::GetShape()->DataSpaceNameToID.at(datatype_string)) = 1;
          }
          catch (std::out_of_range& oor)
          {
            std::cerr << "ERROR: parsing no_temporal_reuse setting: data-space " << datatype_string
                      << " not found in problem shape." << std::endl;
            exit(1);
          }
        }
      }

    }

    std::uint32_t maxremainder;
    if (constraint.lookupValue("remainders", maxremainder))
    {
      max_remainders_[level_id] = maxremainder;
    }
    
  }
  else if (type == "max_overbooked_proportion")
  {
    double max_overbooked_proportion;
    assert(constraint.lookupValue("proportion", max_overbooked_proportion));
    confidence_thresholds_[level_id] =  1 - max_overbooked_proportion;
  }
  else if (type == "datatype" || type == "bypass" || type == "bypassing")
  {
    // Error handling for re-spec conflicts are inside the parse function.
    ParseDatatypeBypassSettings(attributes, arch_props_.TilingToStorage(level_id));
  }
  else if (type == "utilization" || type == "parallelism")
  {
    if (min_parallelism_isset_)
    {
      std::cerr << "ERROR: re-specification of min parallelism/utilization at level "
                << arch_props_.TilingLevelName(level_id)
                << ". This may imply a conflict between architecture and "
                << "mapspace constraints." << std::endl;
      exit(1);
    }
    assert(attributes.lookupValue("min", min_parallelism_));
    min_parallelism_isset_ = true;
  }
  else
  {
    assert(false);
  }
}

//
// FindTargetTilingLevel()
//
unsigned Constraints::FindTargetTilingLevel(config::CompoundConfigNode constraint, std::string type)
{
  auto num_storage_levels = arch_props_.StorageLevels();
    
  //
  // Find the target storage level. This can be specified as either a name or an ID.
  //
  std::string storage_level_name;
  unsigned storage_level_id;
    
  if (constraint.lookupValue("target", storage_level_name) ||
      constraint.lookupValue("name", storage_level_name))
  {
    // Find this name within the storage hierarchy in the arch specs.
    for (storage_level_id = 0; storage_level_id < num_storage_levels; storage_level_id++)
    {
      if (arch_props_.StorageLevelName(storage_level_id) == storage_level_name)
        break;
    }
    if (storage_level_id == num_storage_levels)
    {
      std::cerr << "ERROR: target storage level not found: " << storage_level_name << std::endl;
      exit(1);
    }
  }
  else
  {
    int id;
    assert(constraint.lookupValue("target", id));
    assert(id >= 0 && id < int(num_storage_levels));
    storage_level_id = static_cast<unsigned>(id);
  }
    
  assert(storage_level_id < num_storage_levels);    

  //
  // Translate this storage ID to a tiling ID.
  //
  unsigned tiling_level_id;
  if (type == "temporal" || type == "datatype" || type == "bypass" || type == "bypassing" || type == "max_overbooked_proportion")
  {
    // This should always succeed.
    tiling_level_id = arch_props_.TemporalToTiling(storage_level_id);
  }
  else if (type == "spatial")
  {
    // This will fail if this level isn't a spatial tiling level.
    try
    {
      tiling_level_id = arch_props_.SpatialToTiling(storage_level_id);
    }
    catch (const std::out_of_range& oor)
    {
      std::cerr << "ERROR: cannot find spatial tiling level associated with "
                << "storage level " << arch_props_.StorageLevelName(storage_level_id)
                << ". This is because the number of instances of the next-inner "
                << "level ";
      if (storage_level_id != 0)
      {
        std::cerr << "(" << arch_props_.StorageLevelName(storage_level_id-1) << ") ";
      }
      std::cerr << "is the same as this level, which means there cannot "
                << "be a spatial fanout." << std::endl;
      exit(1);
    }
  }
  else if (type == "utilization" || type == "parallelism")
  {
    // For now, we only allow parallelism to be specified for level 0.
    // Note that this is the level 0 storage, not arithmetic. Fanout from
    // level 0 to arithmetic is undefined. The parallelism specified here
    // is the cumulative fanout utilization all the way from the top of
    // the storage tree down to level 0.
    if (storage_level_id != 0)
    {
      std::cerr << "ERROR: parallelism cannot be constrained at level "
                << storage_level_name << ". It must be constrained at the "
                << "innermost storage level." << std::endl;
      exit(1);
    }
    tiling_level_id = arch_props_.TemporalToTiling(storage_level_id);
  }
  else
  {
    std::cerr << "ERROR: unrecognized constraint type: " << type << std::endl;
    exit(1);
  }

  return tiling_level_id;
}

//
// Parse user factors.
//
std::map<problem::Shape::FlattenedDimensionID, int>
Constraints::ParseFactors(config::CompoundConfigNode constraint)
{
  std::map<problem::Shape::FlattenedDimensionID, int> retval;

  std::string buffer;
  if (constraint.lookupValue("factors", buffer))
  {
    buffer = buffer.substr(0, buffer.find("#"));

    std::regex re("([A-Za-z]+)[[:space:]]*[=]*[[:space:]]*([0-9]+)", std::regex::extended);
    std::smatch sm;
    std::string str = std::string(buffer);

    while (std::regex_search(str, sm, re))
    {
      bool fail = false;

      std::string dimension_name = sm[1];
      problem::Shape::FlattenedDimensionID dimension;
      try
      {
        dimension = problem::GetShape()->FlattenedDimensionNameToID.at(dimension_name);
      }
      catch (const std::out_of_range& oor)
      {
        std::cerr << "ERROR: parsing factors: " << buffer << ": dimension " << dimension_name
                  << " not found in problem shape." << std::endl;
        exit(1);
      }

      int end = std::stoi(sm[2]);
      if (end == 0)
      {
        std::cerr << "WARNING: Interpreting 0 to mean full problem dimension instead of residue." << std::endl;
        end = workload_.GetFlattenedBound(dimension);
      }
      else if (end > workload_.GetFlattenedBound(dimension))
      {
        // std::cerr << "WARNING: Constraint " << dimension_name << "=" << end
        //           << " exceeds problem dimension " << dimension_name << "="
        //           << workload_.GetFlattenedBound(dimension) << ". Setting constraint "
        //           << dimension << "=" << workload_.GetFlattenedBound(dimension) << std::endl;
        // end = workload_.GetFlattenedBound(dimension);
        std::cerr << "WARNING: Constraint " << dimension_name << "=" << end
                  << " exceeds problem dimension " << dimension_name << "="
                  << workload_.GetFlattenedBound(dimension) << ", ignoring."
                  << std::endl;
        fail = true;
      }
      else
      {
        assert(end > 0);
      }

      if (!fail)
      {
        // Found all the information we need to setup a factor!
        retval[dimension] = end;
      }

      str = sm.suffix().str();
    }
  }

  return retval;
}

//
// Parse user max factors.
//
std::map<problem::Shape::FlattenedDimensionID, int>
Constraints::ParseMaxFactors(config::CompoundConfigNode constraint)
{
  std::map<problem::Shape::FlattenedDimensionID, int> retval;

  std::string buffer;
  if (constraint.lookupValue("factors", buffer))
  {
    buffer = buffer.substr(0, buffer.find("#"));

    std::regex re("([A-Za-z]+)[[:space:]]*<=[[:space:]]*([0-9]+)", std::regex::extended);
    std::smatch sm;
    std::string str = std::string(buffer);

    while (std::regex_search(str, sm, re))
    {
      std::string dimension_name = sm[1];
      problem::Shape::FlattenedDimensionID dimension;
      try
      {
        dimension = problem::GetShape()->FlattenedDimensionNameToID.at(dimension_name);
      }
      catch (const std::out_of_range& oor)
      {
        std::cerr << "ERROR: parsing factors: " << buffer << ": dimension " << dimension_name
                  << " not found in problem shape." << std::endl;
        exit(1);
      }

      int max = std::stoi(sm[2]);
      if (max <= 0)
      {
        std::cerr << "ERROR: max factor must be positive in constraint: " << buffer << std::endl;
        exit(1);
      }

      // Found all the information we need to setup a factor!
      retval[dimension] = max;

      str = sm.suffix().str();
    }
  }
  if (constraint.lookupValue("default_max_factor", buffer))
  {
      int max = std::stoi(buffer);
      for(auto& it : problem::GetShape()->FlattenedDimensionNameToID)
      {
        if(retval.find(it.second) == retval.end())
        {
          retval[it.second] = max;
        }
      }
  }
  return retval;
}

//
// Parse user permutations.
//
std::pair<std::vector<problem::Shape::FlattenedDimensionID>,
          std::vector<problem::Shape::FlattenedDimensionID>>
Constraints::ParsePermutations(config::CompoundConfigNode constraint)
{
  std::vector<problem::Shape::FlattenedDimensionID> prefix;
  std::vector<problem::Shape::FlattenedDimensionID> suffix;
    
  std::string buffer;
  if (constraint.lookupValue("permutation", buffer))
  {
    buffer = buffer.substr(0, buffer.find("#"));

    std::istringstream iss(buffer);
    char token;
    bool separator_seen = false;
    char separator = '_';
    while (iss >> token)
    {
      if (token == separator)
      {
        separator_seen = true;
        continue;
      }

      problem::Shape::FlattenedDimensionID dimension;
      try
      {
        dimension = problem::GetShape()->FlattenedDimensionNameToID.at(std::string(1, token));
      }
      catch (const std::out_of_range& oor)
      {
        std::cerr << "ERROR: parsing permutation: " << buffer << ": dimension " << token
                  << " not found in problem shape." << std::endl;
        exit(1);
      }

      if (separator_seen)
        suffix.push_back(dimension);
      else
        prefix.push_back(dimension);
    }
  }

  return std::make_pair<>(prefix, suffix);
}

//
// Parse user datatype bypass settings.
//
void Constraints::ParseDatatypeBypassSettings(config::CompoundConfigNode constraint, unsigned level)
{
  // Datatypes to "keep" at this level.
  if (constraint.exists("keep"))
  {
    std::vector<std::string> datatype_strings;
    constraint.lookupArrayValue("keep", datatype_strings);
    for (const std::string& datatype_string: datatype_strings)
    {
      problem::Shape::DataSpaceID datatype;
      try
      {
        datatype = problem::GetShape()->DataSpaceNameToID.at(datatype_string);
      }
      catch (std::out_of_range& oor)
      {
        std::cerr << "ERROR: parsing keep setting: data-space " << datatype_string
                  << " not found in problem shape." << std::endl;
        exit(1);
      }
      // FIXME: no error handling for overwriting last-level bypass setting.
      if (level != arch_props_.StorageLevels()-1 &&
          bypass_strings_.at(datatype).at(level) != 'X')
      {
        std::cerr << "ERROR: re-specification of dataspace keep flag at level "
                  << arch_props_.StorageLevelName(level) << ". This may imply a "
                  << "conflict between architecture and mapspace constraints."
                  << std::endl;
        exit(1);          
      }
      bypass_strings_.at(datatype).at(level) = '1';
    }
  }
      
  // Datatypes to "bypass" at this level.
  if (constraint.exists("bypass"))
  {
    std::vector<std::string> datatype_strings;
    constraint.lookupArrayValue("bypass", datatype_strings);
    for (const std::string& datatype_string: datatype_strings)
    {
      problem::Shape::DataSpaceID datatype;
      try
      {
        datatype = problem::GetShape()->DataSpaceNameToID.at(datatype_string);
      }
      catch (std::out_of_range& oor)
      {
        std::cerr << "ERROR: parsing bypass setting: data-space " << datatype_string
                  << " not found in problem shape." << std::endl;
        exit(1);
      }
      if (level != arch_props_.StorageLevels()-1 &&
          bypass_strings_.at(datatype).at(level) != 'X')
      {
        std::cerr << "ERROR: re-specification of dataspace bypass flag at level "
                  << arch_props_.StorageLevelName(level) << ". This may imply a "
                  << "conflict between architecture and mapspace constraints."
                  << std::endl;
        exit(1);          
      }
      bypass_strings_.at(datatype).at(level) = '0';
    }
  }
}

} // namespace mapping<|MERGE_RESOLUTION|>--- conflicted
+++ resolved
@@ -83,18 +83,14 @@
   return max_factors_;
 }
 
-<<<<<<< HEAD
+const std::map<unsigned, std::uint32_t>& 
+  Constraints::MaxRemainders() const
+{
+  return max_remainders_;
+}
+
 const std::map<unsigned, std::pair<std::vector<problem::Shape::FlattenedDimensionID>,
                                    std::vector<problem::Shape::FlattenedDimensionID>>>&
-=======
-const std::map<unsigned, std::uint32_t>& 
-  Constraints::MaxRemainders() const
-{
-  return max_remainders_;
-}
-
-const std::map<unsigned, std::vector<problem::Shape::FlattenedDimensionID>>&
->>>>>>> ef2bc9a1
   Constraints::Permutations() const
 {
   return permutations_;
