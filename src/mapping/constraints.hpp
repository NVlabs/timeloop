/* Copyright (c) 2020, NVIDIA CORPORATION. All rights reserved.
 * 
 * Redistribution and use in source and binary forms, with or without
 * modification, are permitted provided that the following conditions
 * are met:
 *  * Redistributions of source code must retain the above copyright
 *    notice, this list of conditions and the following disclaimer.
 *  * Redistributions in binary form must reproduce the above copyright
 *    notice, this list of conditions and the following disclaimer in the
 *    documentation and/or other materials provided with the distribution.
 *  * Neither the name of NVIDIA CORPORATION nor the names of its
 *    contributors may be used to endorse or promote products derived
 *    from this software without specific prior written permission.
 * 
 * THIS SOFTWARE IS PROVIDED BY THE COPYRIGHT HOLDERS ``AS IS'' AND ANY
 * EXPRESS OR IMPLIED WARRANTIES, INCLUDING, BUT NOT LIMITED TO, THE
 * IMPLIED WARRANTIES OF MERCHANTABILITY AND FITNESS FOR A PARTICULAR
 * PURPOSE ARE DISCLAIMED.  IN NO EVENT SHALL THE COPYRIGHT OWNER OR
 * CONTRIBUTORS BE LIABLE FOR ANY DIRECT, INDIRECT, INCIDENTAL, SPECIAL,
 * EXEMPLARY, OR CONSEQUENTIAL DAMAGES (INCLUDING, BUT NOT LIMITED TO,
 * PROCUREMENT OF SUBSTITUTE GOODS OR SERVICES; LOSS OF USE, DATA, OR
 * PROFITS; OR BUSINESS INTERRUPTION) HOWEVER CAUSED AND ON ANY THEORY
 * OF LIABILITY, WHETHER IN CONTRACT, STRICT LIABILITY, OR TORT
 * (INCLUDING NEGLIGENCE OR OTHERWISE) ARISING IN ANY WAY OUT OF THE USE
 * OF THIS SOFTWARE, EVEN IF ADVISED OF THE POSSIBILITY OF SUCH DAMAGE.
 */

#pragma once

#include <map>

#include "mapping/arch-properties.hpp"

namespace mapping
{

//--------------------------------------------//
//                 Constraints                //
//--------------------------------------------//

class Constraints
{
 protected:

  // Abstract representation of the architecture.
  const ArchProperties& arch_props_;

  // Workload.
  const problem::Workload& workload_;  
 
  // The constraints.
  std::map<unsigned, std::map<problem::Shape::FlattenedDimensionID, int>> factors_;
  std::map<unsigned, std::map<problem::Shape::FlattenedDimensionID, int>> max_factors_;
  std::map<unsigned, std::vector<problem::Shape::FlattenedDimensionID>> permutations_;
  std::map<unsigned, std::uint32_t> spatial_splits_;
  std::map<unsigned, double> confidence_thresholds_;
  problem::PerDataSpace<std::string> bypass_strings_;
  double min_parallelism_;
  bool min_parallelism_isset_;  
  std::unordered_map<unsigned, loop::Nest::SkewDescriptor> skews_;

 public:
  Constraints() = delete;

  Constraints(const ArchProperties& arch_props,
<<<<<<< HEAD
              const problem::Workload& workload) :
      arch_props_(arch_props),
      workload_(workload)
  {
    factors_.clear();
    max_factors_.clear();
    permutations_.clear();
    spatial_splits_.clear();
    confidence_thresholds_.clear();
    bypass_strings_.clear();
    min_parallelism_ = 0.0;
    min_parallelism_isset_ = false;
    skews_.clear();

    // Initialize user bypass strings to "XXXXX...1" (note the 1 at the end).
    for (unsigned pvi = 0; pvi < unsigned(problem::GetShape()->NumDataSpaces); pvi++)
    {
      std::string xxx(arch_props_.StorageLevels(), 'X');
      xxx.back() = '1';
      bypass_strings_[problem::Shape::DataSpaceID(pvi)] = xxx;
    }

    // Initialize confidence thresholds to be 1.0
    // We want to constraint the mapspace as much as possible by default
    for (unsigned storage_level_id = 0; storage_level_id < arch_props_.StorageLevels(); storage_level_id++)
    {
      confidence_thresholds_[storage_level_id] = 1.0;
    }
  }

  const std::map<unsigned, std::map<problem::Shape::FlattenedDimensionID, int>>& Factors() const
  {
    return factors_;
  }

  const std::map<unsigned, std::map<problem::Shape::FlattenedDimensionID, int>>& MaxFactors() const
  {
    return max_factors_;
  }

  const std::map<unsigned, std::vector<problem::Shape::FlattenedDimensionID>>& Permutations() const
  {
    return permutations_;
  }

  const std::map<unsigned, std::uint32_t>& SpatialSplits() const
  {
    return spatial_splits_;
  }
  
  const problem::PerDataSpace<std::string>& BypassStrings() const
  {
    return bypass_strings_;
  }

  double MinParallelism()
  {
    return min_parallelism_;
  }

  const std::map<unsigned, double>& ConfidenceThresholds() const
  {
    return confidence_thresholds_;
  }

  const std::unordered_map<unsigned, loop::Nest::SkewDescriptor> Skews() const
  {
    return skews_;
  }

  //
  // Create a constraints object from a given mapping object. The resultant
  // constraints will *only* be satisfied by that mapping.
  //
  void Generate(Mapping* mapping)
  {
    auto num_storage_levels = mapping->loop_nest.storage_tiling_boundaries.size();
    
    // Data-space Bypass.
    auto mask_nest = tiling::TransposeMasks(mapping->datatype_bypass_nest);
    
    for (unsigned storage_level = 0; storage_level < num_storage_levels; storage_level++)
    {
      auto& compound_mask = mask_nest.at(storage_level);
      for (unsigned pvi = 0; pvi < unsigned(problem::GetShape()->NumDataSpaces); pvi++)
      {
        problem::Shape::DataSpaceID pv = problem::Shape::DataSpaceID(pvi);
        if (compound_mask.at(pv))
          bypass_strings_.at(pv).at(storage_level) = '1';
        else
          bypass_strings_.at(pv).at(storage_level) = '0';
      }
    }
    
    // Factors, Permutations and Spatial Split.
    unsigned loop_level = 0;
    for (unsigned storage_level = 0; storage_level < num_storage_levels; storage_level++)
    {
      std::map<spacetime::Dimension, std::vector<problem::Shape::FlattenedDimensionID>> permutations;
      std::map<spacetime::Dimension, std::map<problem::Shape::FlattenedDimensionID, int>> factors;
      unsigned spatial_split;
      
      // Collect loop bounds and ordering.
      for (unsigned sdi = 0; sdi < unsigned(spacetime::Dimension::Num); sdi++)
      {
        auto sd = spacetime::Dimension(sdi);
        permutations[sd] = { };
        for (unsigned idim = 0; idim < unsigned(problem::GetShape()->NumFlattenedDimensions); idim++)
          factors[sd][problem::Shape::FlattenedDimensionID(idim)] = 1;
      }

      for (; loop_level <= mapping->loop_nest.storage_tiling_boundaries.at(storage_level); loop_level++)
      {
        auto& loop = mapping->loop_nest.loops.at(loop_level);
        if (loop.end > 1)
        {
          factors.at(loop.spacetime_dimension).at(loop.dimension) = loop.end;
          permutations.at(loop.spacetime_dimension).push_back(loop.dimension);
        }
      }

      // Determine X-Y split.
      spatial_split = permutations.at(spacetime::Dimension::SpaceX).size();
    
      // Merge spatial X and Y factors and permutations.
      std::vector<problem::Shape::FlattenedDimensionID> spatial_permutation;
      spatial_permutation = permutations.at(spacetime::Dimension::SpaceX);
      spatial_permutation.insert(spatial_permutation.end(),
                                 permutations.at(spacetime::Dimension::SpaceY).begin(),
                                 permutations.at(spacetime::Dimension::SpaceY).end());
      
      // Only generate spatial constraints if there is a spatial permutation.
      if (spatial_permutation.size() > 0)
      {
        std::map<problem::Shape::FlattenedDimensionID, int> spatial_factors;
        for (unsigned idim = 0; idim < unsigned(problem::GetShape()->NumFlattenedDimensions); idim++)
        {
          auto dim = problem::Shape::FlattenedDimensionID(idim);
          spatial_factors[dim] =
            factors.at(spacetime::Dimension::SpaceX).at(dim) *
            factors.at(spacetime::Dimension::SpaceY).at(dim);

          // If the factor is 1, concatenate it to the permutation.
          if (spatial_factors.at(dim) == 1)
            spatial_permutation.push_back(dim);
        }

        auto tiling_level = arch_props_.SpatialToTiling(storage_level);
        factors_[tiling_level] = spatial_factors;
        permutations_[tiling_level] = spatial_permutation;
        spatial_splits_[tiling_level] = spatial_split;
      }

      auto& temporal_permutation = permutations.at(spacetime::Dimension::Time);
      auto& temporal_factors = factors.at(spacetime::Dimension::Time);
    
      // Temporal factors: if the factor is 1, concatenate it into the permutation.
      for (unsigned idim = 0; idim < unsigned(problem::GetShape()->NumFlattenedDimensions); idim++)
      {
        auto dim = problem::Shape::FlattenedDimensionID(idim);
        if (temporal_factors.at(dim) == 1)
          temporal_permutation.push_back(dim);
      }
    
      auto tiling_level = arch_props_.TemporalToTiling(storage_level);
      factors_[tiling_level] = temporal_factors;
      permutations_[tiling_level] = temporal_permutation;
    }

    // **** FIXME: add skew ****
  }
=======
              const problem::Workload& workload);

  const std::map<unsigned, std::map<problem::Shape::DimensionID, int>>& Factors() const;
  const std::map<unsigned, std::map<problem::Shape::DimensionID, int>>& MaxFactors() const;
  const std::map<unsigned, std::vector<problem::Shape::DimensionID>>& Permutations() const;
  const std::map<unsigned, std::uint32_t>& SpatialSplits() const;  
  const problem::PerDataSpace<std::string>& BypassStrings() const;
  double MinParallelism() const;
  const std::map<unsigned, double>& ConfidenceThresholds() const;

  // Create a constraints object from a given mapping object. The resultant
  // constraints will *only* be satisfied by that mapping.
  void Generate(Mapping* mapping);
>>>>>>> c76ddc7e
  
  // Check if a given Constraints object is a subset (i.e., more constrained).
  bool operator >= (const Constraints& other) const;

  // Check if a given mapping satisfies these constraints.
  bool SatisfiedBy(Mapping* mapping) const;

<<<<<<< HEAD
        // We have a mismatch. However, if this is a unit-factor
        // we can skip ahead.
        if (other_level_factors.at(other_permutation.at(idx)) == 1)
        {
          other_idx++;
          continue;
        }

        // Fail.
        return false;
      }
    }
    
    // --- Spatial splits ---
    for (auto& level_entry: spatial_splits_)
    {
      unsigned level = level_entry.first;
      auto split = level_entry.second;

      auto other_level_it = other.spatial_splits_.find(level);
      assert(other_level_it != other.spatial_splits_.end());

      if (split != other_level_it->second)
      {
        return false;
      }
    }

    // --- Bypass strings ---
    for (unsigned pvi = 0; pvi < unsigned(problem::GetShape()->NumDataSpaces); pvi++)
    {
      auto& my_str = bypass_strings_.at(problem::Shape::DataSpaceID(pvi));
      auto& other_str = other.bypass_strings_.at(problem::Shape::DataSpaceID(pvi));

      for (unsigned level = 0; level < arch_props_.StorageLevels(); level++)
      {
        auto& my_char = my_str.at(level);
        auto& other_char = other_str.at(level);

        if (my_char != 'X' && my_char != other_char)
        {
          // FIXME: Default string with last level set to 1 is not right, failed on SCNN IORAM
          //return false;
        }        
      }
    }

    // **** FIXME: add skew ****

    return true;
  }

  //
=======
>>>>>>> c76ddc7e
  // Parse user-provided constraints.
  void Parse(config::CompoundConfigNode config);

  // Parse a list of constraints.
  void ParseList(config::CompoundConfigNode constraints);

  // Parse a single user constraint.
  void ParseSingleConstraint(
    config::CompoundConfigNode target,
    config::CompoundConfigNode constraint,
<<<<<<< HEAD
    config::CompoundConfigNode attributes)
  {
    // Find out if this is a temporal constraint or a spatial constraint.
    std::string type;
    assert(constraint.lookupValue("type", type));

    if (type == "temporal" || type == "spatial")
    {
      auto level_id = FindTargetTilingLevel(target, type);

      auto level_factors = ParseFactors(attributes);
      for (auto& factor: level_factors)
      {
        if (factors_[level_id].find(factor.first) != factors_[level_id].end())
        {
          std::cerr << "ERROR: re-specification of factor for dimension "
                    << problem::GetShape()->FlattenedDimensionIDToName.at(factor.first)
                    << " at level " << arch_props_.TilingLevelName(level_id)
                    << ". This may imply a conflict between architecture and "
                    << "mapspace constraints." << std::endl;
          exit(1);
        }
        factors_[level_id][factor.first] = factor.second;
      }

      auto level_max_factors = ParseMaxFactors(attributes);
      for (auto& max_factor: level_max_factors)
      {
        if (max_factors_[level_id].find(max_factor.first) != max_factors_[level_id].end())
        {
          std::cerr << "ERROR: re-specification of max factor for dimension "
                    << problem::GetShape()->FlattenedDimensionIDToName.at(max_factor.first)
                    << " at level " << arch_props_.TilingLevelName(level_id)
                    << ". This may imply a conflict between architecture and "
                    << "mapspace constraints." << std::endl;
          exit(1);
        }
        max_factors_[level_id][max_factor.first] = max_factor.second;
      }

      auto level_permutations = ParsePermutations(attributes);
      if (level_permutations.size() > 0)
      {
        if (permutations_[level_id].size() > 0)
        {
          std::cerr << "ERROR: re-specification of permutation at level "
                    << arch_props_.TilingLevelName(level_id)
                    << ". This may imply a conflict between architecture and "
                    << "mapspace constraints." << std::endl;
          exit(1);
        }
        permutations_[level_id] = level_permutations;
      }

      if (type == "spatial")
      {
        std::uint32_t split;
        if (constraint.lookupValue("split", split))
        {
          if (spatial_splits_.find(level_id) != spatial_splits_.end())
          {
            std::cerr << "ERROR: re-specification of spatial split at level "
                      << arch_props_.TilingLevelName(level_id)
                      << ". This may imply a conflict between architecture and "
                      << "mapspace constraints." << std::endl;
            exit(1);
          }
          spatial_splits_[level_id] = split;
        }
      }
    }
    else if (type == "max_overbooked_proportion")
    {
      auto level_id = FindTargetTilingLevel(target, type);
      double max_overbooked_proportion;
      assert(constraint.lookupValue("proportion", max_overbooked_proportion));
      confidence_thresholds_[level_id] =  1 - max_overbooked_proportion;
    }
    else if (type == "datatype" || type == "bypass" || type == "bypassing")
    {
      auto level_id = FindTargetTilingLevel(target, type);
      // Error handling for re-spec conflicts are inside the parse function.
      ParseDatatypeBypassSettings(attributes, arch_props_.TilingToStorage(level_id));
    }
    else if (type == "utilization" || type == "parallelism")
    {
      auto level_id = FindTargetTilingLevel(target, type);
      if (min_parallelism_isset_)
      {
        std::cerr << "ERROR: re-specification of min parallelism/utilization at level "
                  << arch_props_.TilingLevelName(level_id)
                  << ". This may imply a conflict between architecture and "
                  << "mapspace constraints." << std::endl;
        exit(1);
      }
      assert(attributes.lookupValue("min", min_parallelism_));
      min_parallelism_isset_ = true;
    }
    else if (type == "skew")
    {
      // Note: skews are stored by storage level id, not tiling level id.
      auto storage_level_id = FindTargetStorageLevel(target);
      skews_[storage_level_id] = ParseSkew(attributes);
    }
    else
    {
      std::cerr << "ERROR: illegal constraint type: " << type << std::endl;
      std::exit(1);
    }
  }

  //
  // FindTargetStorageLevel()
  //
  unsigned FindTargetStorageLevel(config::CompoundConfigNode constraint)
  {
    auto num_storage_levels = arch_props_.StorageLevels();
    
    //
    // Find the target storage level. This can be specified as either a name or an ID.
    //
    std::string storage_level_name;
    unsigned storage_level_id;
    
    if (constraint.lookupValue("target", storage_level_name) ||
        constraint.lookupValue("name", storage_level_name))
    {
      // Find this name within the storage hierarchy in the arch specs.
      for (storage_level_id = 0; storage_level_id < num_storage_levels; storage_level_id++)
      {
        if (arch_props_.StorageLevelName(storage_level_id) == storage_level_name)
          break;
      }
      if (storage_level_id == num_storage_levels)
      {
        std::cerr << "ERROR: target storage level not found: " << storage_level_name << std::endl;
        exit(1);
      }
    }
    else
    {
      int id;
      assert(constraint.lookupValue("target", id));
      assert(id >= 0 && id < int(num_storage_levels));
      storage_level_id = static_cast<unsigned>(id);
    }
    
    assert(storage_level_id < num_storage_levels);    
    return storage_level_id;
  }

  //
  // FindTargetTilingLevel()
  //
  unsigned FindTargetTilingLevel(config::CompoundConfigNode constraint, std::string type)
  {
    unsigned storage_level_id = FindTargetStorageLevel(constraint);

    // Have to repeat the following lines from FindTargetStorageLevel().
    std::string storage_level_name;
    constraint.lookupValue("target", storage_level_name);
    constraint.lookupValue("name", storage_level_name);
    
    //
    // Translate this storage ID to a tiling ID.
    //
    unsigned tiling_level_id;
    if (type == "temporal" || type == "datatype" || type == "bypass" || type == "bypassing" || type == "max_overbooked_proportion")
    {
      // This should always succeed.
      tiling_level_id = arch_props_.TemporalToTiling(storage_level_id);
    }
    else if (type == "spatial")
    {
      // This will fail if this level isn't a spatial tiling level.
      try
      {
        tiling_level_id = arch_props_.SpatialToTiling(storage_level_id);
      }
      catch (const std::out_of_range& oor)
      {
        std::cerr << "ERROR: cannot find spatial tiling level associated with "
                  << "storage level " << arch_props_.StorageLevelName(storage_level_id)
                  << ". This is because the number of instances of the next-inner "
                  << "level ";
        if (storage_level_id != 0)
        {
          std::cerr << "(" << arch_props_.StorageLevelName(storage_level_id-1) << ") ";
        }
        std::cerr << "is the same as this level, which means there cannot "
                  << "be a spatial fanout." << std::endl;
        exit(1);
      }
    }
    else if (type == "utilization" || type == "parallelism")
    {
      // For now, we only allow parallelism to be specified for level 0.
      // Note that this is the level 0 storage, not arithmetic. Fanout from
      // level 0 to arithmetic is undefined. The parallelism specified here
      // is the cumulative fanout utilization all the way from the top of
      // the storage tree down to level 0.
      if (storage_level_id != 0)
      {
        std::cerr << "ERROR: parallelism cannot be constrained at level "
                  << storage_level_name << ". It must be constrained at the "
                  << "innermost storage level." << std::endl;
        exit(1);
      }
      tiling_level_id = arch_props_.TemporalToTiling(storage_level_id);
    }
    else
    {
      std::cerr << "ERROR: unrecognized constraint type: " << type << std::endl;
      exit(1);
    }

    return tiling_level_id;
  }

  //
  // Parse user factors.
  //
  std::map<problem::Shape::FlattenedDimensionID, int> ParseFactors(config::CompoundConfigNode constraint)
  {
    std::map<problem::Shape::FlattenedDimensionID, int> retval;

    std::string buffer;
    if (constraint.lookupValue("factors", buffer))
    {
      std::regex re("([A-Za-z]+)[[:space:]]*[=]*[[:space:]]*([0-9]+)", std::regex::extended);
      std::smatch sm;
      std::string str = std::string(buffer);

      while (std::regex_search(str, sm, re))
      {
        std::string dimension_name = sm[1];
        problem::Shape::FlattenedDimensionID dimension;
        try
        {
          dimension = problem::GetShape()->FlattenedDimensionNameToID.at(dimension_name);
        }
        catch (const std::out_of_range& oor)
        {
          std::cerr << "ERROR: parsing factors: " << buffer << ": dimension " << dimension_name
                    << " not found in problem shape." << std::endl;
          exit(1);
        }

        int end = std::stoi(sm[2]);
        if (end == 0)
        {
          std::cerr << "WARNING: Interpreting 0 to mean full problem dimension instead of residue." << std::endl;
          end = workload_.GetFlattenedBound(dimension);
        }
        else if (end > workload_.GetFlattenedBound(dimension))
        {
          std::cerr << "WARNING: Constraint " << dimension_name << "=" << end
                    << " exceeds problem dimension " << dimension_name << "="
                    << workload_.GetFlattenedBound(dimension) << ". Setting constraint "
                    << dimension << "=" << workload_.GetFlattenedBound(dimension) << std::endl;
          end = workload_.GetFlattenedBound(dimension);
        }
        else
        {
          assert(end > 0);
        }

        // Found all the information we need to setup a factor!
        retval[dimension] = end;

        str = sm.suffix().str();
      }
    }

    return retval;
  }

  //
  // Parse user max factors.
  //
  std::map<problem::Shape::FlattenedDimensionID, int> ParseMaxFactors(config::CompoundConfigNode constraint)
  {
    std::map<problem::Shape::FlattenedDimensionID, int> retval;

    std::string buffer;
    if (constraint.lookupValue("factors", buffer))
    {
      std::regex re("([A-Za-z]+)[[:space:]]*<=[[:space:]]*([0-9]+)", std::regex::extended);
      std::smatch sm;
      std::string str = std::string(buffer);

      while (std::regex_search(str, sm, re))
      {
        std::string dimension_name = sm[1];
        problem::Shape::FlattenedDimensionID dimension;
        try
        {
          dimension = problem::GetShape()->FlattenedDimensionNameToID.at(dimension_name);
        }
        catch (const std::out_of_range& oor)
        {
          std::cerr << "ERROR: parsing factors: " << buffer << ": dimension " << dimension_name
                    << " not found in problem shape." << std::endl;
          exit(1);
        }

        int max = std::stoi(sm[2]);
        if (max <= 0)
        {
          std::cerr << "ERROR: max factor must be positive in constraint: " << buffer << std::endl;
          exit(1);
        }

        // Found all the information we need to setup a factor!
        retval[dimension] = max;

        str = sm.suffix().str();
      }
    }

    return retval;
  }

  //
  // Parse user permutations.
  //
  std::vector<problem::Shape::FlattenedDimensionID> ParsePermutations(config::CompoundConfigNode constraint)
  {
    std::vector<problem::Shape::FlattenedDimensionID> retval;
    
    std::string buffer;
    if (constraint.lookupValue("permutation", buffer))
    {
      std::istringstream iss(buffer);
      char token;
      while (iss >> token)
      {
        problem::Shape::FlattenedDimensionID dimension;
        try
        {
          dimension = problem::GetShape()->FlattenedDimensionNameToID.at(std::string(1, token));
        }
        catch (const std::out_of_range& oor)
        {
          std::cerr << "ERROR: parsing permutation: " << buffer << ": dimension " << token
                    << " not found in problem shape." << std::endl;
          exit(1);
        }
        retval.push_back(dimension);
      }
    }

    return retval;
  }

  //
  // Parse user datatype bypass settings.
  //
  void ParseDatatypeBypassSettings(config::CompoundConfigNode constraint, unsigned level)
  {
    // Datatypes to "keep" at this level.
    if (constraint.exists("keep"))
    {
      std::vector<std::string> datatype_strings;
      constraint.lookupArrayValue("keep", datatype_strings);
      for (const std::string& datatype_string: datatype_strings)
      {
        problem::Shape::DataSpaceID datatype;
        try
        {
          datatype = problem::GetShape()->DataSpaceNameToID.at(datatype_string);
        }
        catch (std::out_of_range& oor)
        {
          std::cerr << "ERROR: parsing keep setting: data-space " << datatype_string
                    << " not found in problem shape." << std::endl;
          exit(1);
        }
        // FIXME: no error handling for overwriting last-level bypass setting.
        if (level != arch_props_.StorageLevels()-1 &&
            bypass_strings_.at(datatype).at(level) != 'X')
        {
          std::cerr << "ERROR: re-specification of dataspace keep flag at level "
                    << arch_props_.StorageLevelName(level) << ". This may imply a "
                    << "conflict between architecture and mapspace constraints."
                    << std::endl;
          exit(1);          
        }
        bypass_strings_.at(datatype).at(level) = '1';
      }
    }
      
    // Datatypes to "bypass" at this level.
    if (constraint.exists("bypass"))
    {
      std::vector<std::string> datatype_strings;
      constraint.lookupArrayValue("bypass", datatype_strings);
      for (const std::string& datatype_string: datatype_strings)
      {
        problem::Shape::DataSpaceID datatype;
        try
        {
          datatype = problem::GetShape()->DataSpaceNameToID.at(datatype_string);
        }
        catch (std::out_of_range& oor)
        {
          std::cerr << "ERROR: parsing bypass setting: data-space " << datatype_string
                    << " not found in problem shape." << std::endl;
          exit(1);
        }
        if (level != arch_props_.StorageLevels()-1 &&
            bypass_strings_.at(datatype).at(level) != 'X')
        {
          std::cerr << "ERROR: re-specification of dataspace bypass flag at level "
                    << arch_props_.StorageLevelName(level) << ". This may imply a "
                    << "conflict between architecture and mapspace constraints."
                    << std::endl;
          exit(1);          
        }
        bypass_strings_.at(datatype).at(level) = '0';
      }
    }
  }

  //
  // Parse skew.
  //
  loop::Nest::SkewDescriptor ParseSkew(config::CompoundConfigNode directive)
  {
    loop::Nest::SkewDescriptor skew_descriptor;

    if (!directive.lookupValue("modulo", skew_descriptor.modulo))
    {
      std::cerr << "ERROR: parsing skew directive: no modulo specified." << std::endl;
      std::exit(1);
    }

    if (!directive.exists("terms"))
    {
      std::cerr << "ERROR: parsing skew directive: no terms specified." << std::endl;
      std::exit(1);
    }

    auto expr_cfg = directive.lookup("terms");
    assert(expr_cfg.isList());
  
    int len = expr_cfg.getLength();
    for (int i = 0; i < len; i ++)
    {
      loop::Nest::SkewDescriptor::Term term;
      auto term_cfg = expr_cfg[i];

      if (term_cfg.exists("constant"))
      {
        term_cfg.lookupValue("constant", term.constant);
      }

      if (term_cfg.exists("variable"))
      {
        auto variable = term_cfg.lookup("variable");
        std::string buffer;
        variable.lookupValue("dimension", buffer);
        term.variable.dimension = problem::GetShape()->FlattenedDimensionNameToID.at(buffer);

        variable.lookupValue("type", buffer);
        if (buffer == "spatial")
          term.variable.is_spatial = true;
        else if (buffer == "temporal")
          term.variable.is_spatial = false;
        else
        {
          std::cerr << "ERROR: skew variable type must be spatial or temporal." << std::endl;
          std::exit(1);
        }
      }

      if (term_cfg.exists("bound"))
      {
        auto bound = term_cfg.lookup("bound");
        std::string buffer;
        bound.lookupValue("dimension", buffer);
        term.bound.dimension = problem::GetShape()->FlattenedDimensionNameToID.at(buffer);

        bound.lookupValue("type", buffer);
        if (buffer == "spatial")
          term.bound.is_spatial = true;
        else if (buffer == "temporal")
          term.bound.is_spatial = false;
        else
        {
          std::cerr << "ERROR: skew bound type must be spatial or temporal." << std::endl;
          std::exit(1);
        }
      }

      skew_descriptor.terms.push_back(term);
    }

    return skew_descriptor;
  }

=======
    config::CompoundConfigNode attributes);

  // FindTargetTilingLevel()
  unsigned FindTargetTilingLevel(config::CompoundConfigNode constraint, std::string type);

  // Parsers.
  std::map<problem::Shape::DimensionID, int> ParseFactors(config::CompoundConfigNode constraint);
  std::map<problem::Shape::DimensionID, int> ParseMaxFactors(config::CompoundConfigNode constraint);
  std::vector<problem::Shape::DimensionID> ParsePermutations(config::CompoundConfigNode constraint);
  void ParseDatatypeBypassSettings(config::CompoundConfigNode constraint, unsigned level);
>>>>>>> c76ddc7e
};

} // namespace mapping<|MERGE_RESOLUTION|>--- conflicted
+++ resolved
@@ -63,193 +63,20 @@
   Constraints() = delete;
 
   Constraints(const ArchProperties& arch_props,
-<<<<<<< HEAD
-              const problem::Workload& workload) :
-      arch_props_(arch_props),
-      workload_(workload)
-  {
-    factors_.clear();
-    max_factors_.clear();
-    permutations_.clear();
-    spatial_splits_.clear();
-    confidence_thresholds_.clear();
-    bypass_strings_.clear();
-    min_parallelism_ = 0.0;
-    min_parallelism_isset_ = false;
-    skews_.clear();
-
-    // Initialize user bypass strings to "XXXXX...1" (note the 1 at the end).
-    for (unsigned pvi = 0; pvi < unsigned(problem::GetShape()->NumDataSpaces); pvi++)
-    {
-      std::string xxx(arch_props_.StorageLevels(), 'X');
-      xxx.back() = '1';
-      bypass_strings_[problem::Shape::DataSpaceID(pvi)] = xxx;
-    }
-
-    // Initialize confidence thresholds to be 1.0
-    // We want to constraint the mapspace as much as possible by default
-    for (unsigned storage_level_id = 0; storage_level_id < arch_props_.StorageLevels(); storage_level_id++)
-    {
-      confidence_thresholds_[storage_level_id] = 1.0;
-    }
-  }
-
-  const std::map<unsigned, std::map<problem::Shape::FlattenedDimensionID, int>>& Factors() const
-  {
-    return factors_;
-  }
-
-  const std::map<unsigned, std::map<problem::Shape::FlattenedDimensionID, int>>& MaxFactors() const
-  {
-    return max_factors_;
-  }
-
-  const std::map<unsigned, std::vector<problem::Shape::FlattenedDimensionID>>& Permutations() const
-  {
-    return permutations_;
-  }
-
-  const std::map<unsigned, std::uint32_t>& SpatialSplits() const
-  {
-    return spatial_splits_;
-  }
-  
-  const problem::PerDataSpace<std::string>& BypassStrings() const
-  {
-    return bypass_strings_;
-  }
-
-  double MinParallelism()
-  {
-    return min_parallelism_;
-  }
-
-  const std::map<unsigned, double>& ConfidenceThresholds() const
-  {
-    return confidence_thresholds_;
-  }
-
-  const std::unordered_map<unsigned, loop::Nest::SkewDescriptor> Skews() const
-  {
-    return skews_;
-  }
-
-  //
-  // Create a constraints object from a given mapping object. The resultant
-  // constraints will *only* be satisfied by that mapping.
-  //
-  void Generate(Mapping* mapping)
-  {
-    auto num_storage_levels = mapping->loop_nest.storage_tiling_boundaries.size();
-    
-    // Data-space Bypass.
-    auto mask_nest = tiling::TransposeMasks(mapping->datatype_bypass_nest);
-    
-    for (unsigned storage_level = 0; storage_level < num_storage_levels; storage_level++)
-    {
-      auto& compound_mask = mask_nest.at(storage_level);
-      for (unsigned pvi = 0; pvi < unsigned(problem::GetShape()->NumDataSpaces); pvi++)
-      {
-        problem::Shape::DataSpaceID pv = problem::Shape::DataSpaceID(pvi);
-        if (compound_mask.at(pv))
-          bypass_strings_.at(pv).at(storage_level) = '1';
-        else
-          bypass_strings_.at(pv).at(storage_level) = '0';
-      }
-    }
-    
-    // Factors, Permutations and Spatial Split.
-    unsigned loop_level = 0;
-    for (unsigned storage_level = 0; storage_level < num_storage_levels; storage_level++)
-    {
-      std::map<spacetime::Dimension, std::vector<problem::Shape::FlattenedDimensionID>> permutations;
-      std::map<spacetime::Dimension, std::map<problem::Shape::FlattenedDimensionID, int>> factors;
-      unsigned spatial_split;
-      
-      // Collect loop bounds and ordering.
-      for (unsigned sdi = 0; sdi < unsigned(spacetime::Dimension::Num); sdi++)
-      {
-        auto sd = spacetime::Dimension(sdi);
-        permutations[sd] = { };
-        for (unsigned idim = 0; idim < unsigned(problem::GetShape()->NumFlattenedDimensions); idim++)
-          factors[sd][problem::Shape::FlattenedDimensionID(idim)] = 1;
-      }
-
-      for (; loop_level <= mapping->loop_nest.storage_tiling_boundaries.at(storage_level); loop_level++)
-      {
-        auto& loop = mapping->loop_nest.loops.at(loop_level);
-        if (loop.end > 1)
-        {
-          factors.at(loop.spacetime_dimension).at(loop.dimension) = loop.end;
-          permutations.at(loop.spacetime_dimension).push_back(loop.dimension);
-        }
-      }
-
-      // Determine X-Y split.
-      spatial_split = permutations.at(spacetime::Dimension::SpaceX).size();
-    
-      // Merge spatial X and Y factors and permutations.
-      std::vector<problem::Shape::FlattenedDimensionID> spatial_permutation;
-      spatial_permutation = permutations.at(spacetime::Dimension::SpaceX);
-      spatial_permutation.insert(spatial_permutation.end(),
-                                 permutations.at(spacetime::Dimension::SpaceY).begin(),
-                                 permutations.at(spacetime::Dimension::SpaceY).end());
-      
-      // Only generate spatial constraints if there is a spatial permutation.
-      if (spatial_permutation.size() > 0)
-      {
-        std::map<problem::Shape::FlattenedDimensionID, int> spatial_factors;
-        for (unsigned idim = 0; idim < unsigned(problem::GetShape()->NumFlattenedDimensions); idim++)
-        {
-          auto dim = problem::Shape::FlattenedDimensionID(idim);
-          spatial_factors[dim] =
-            factors.at(spacetime::Dimension::SpaceX).at(dim) *
-            factors.at(spacetime::Dimension::SpaceY).at(dim);
-
-          // If the factor is 1, concatenate it to the permutation.
-          if (spatial_factors.at(dim) == 1)
-            spatial_permutation.push_back(dim);
-        }
-
-        auto tiling_level = arch_props_.SpatialToTiling(storage_level);
-        factors_[tiling_level] = spatial_factors;
-        permutations_[tiling_level] = spatial_permutation;
-        spatial_splits_[tiling_level] = spatial_split;
-      }
-
-      auto& temporal_permutation = permutations.at(spacetime::Dimension::Time);
-      auto& temporal_factors = factors.at(spacetime::Dimension::Time);
-    
-      // Temporal factors: if the factor is 1, concatenate it into the permutation.
-      for (unsigned idim = 0; idim < unsigned(problem::GetShape()->NumFlattenedDimensions); idim++)
-      {
-        auto dim = problem::Shape::FlattenedDimensionID(idim);
-        if (temporal_factors.at(dim) == 1)
-          temporal_permutation.push_back(dim);
-      }
-    
-      auto tiling_level = arch_props_.TemporalToTiling(storage_level);
-      factors_[tiling_level] = temporal_factors;
-      permutations_[tiling_level] = temporal_permutation;
-    }
-
-    // **** FIXME: add skew ****
-  }
-=======
               const problem::Workload& workload);
 
-  const std::map<unsigned, std::map<problem::Shape::DimensionID, int>>& Factors() const;
-  const std::map<unsigned, std::map<problem::Shape::DimensionID, int>>& MaxFactors() const;
-  const std::map<unsigned, std::vector<problem::Shape::DimensionID>>& Permutations() const;
+  const std::map<unsigned, std::map<problem::Shape::FlattenedDimensionID, int>>& Factors() const;
+  const std::map<unsigned, std::map<problem::Shape::FlattenedDimensionID, int>>& MaxFactors() const;
+  const std::map<unsigned, std::vector<problem::Shape::FlattenedDimensionID>>& Permutations() const;
   const std::map<unsigned, std::uint32_t>& SpatialSplits() const;  
   const problem::PerDataSpace<std::string>& BypassStrings() const;
   double MinParallelism() const;
   const std::map<unsigned, double>& ConfidenceThresholds() const;
+  const std::unordered_map<unsigned, loop::Nest::SkewDescriptor> Skews() const;
 
   // Create a constraints object from a given mapping object. The resultant
   // constraints will *only* be satisfied by that mapping.
   void Generate(Mapping* mapping);
->>>>>>> c76ddc7e
   
   // Check if a given Constraints object is a subset (i.e., more constrained).
   bool operator >= (const Constraints& other) const;
@@ -257,62 +84,6 @@
   // Check if a given mapping satisfies these constraints.
   bool SatisfiedBy(Mapping* mapping) const;
 
-<<<<<<< HEAD
-        // We have a mismatch. However, if this is a unit-factor
-        // we can skip ahead.
-        if (other_level_factors.at(other_permutation.at(idx)) == 1)
-        {
-          other_idx++;
-          continue;
-        }
-
-        // Fail.
-        return false;
-      }
-    }
-    
-    // --- Spatial splits ---
-    for (auto& level_entry: spatial_splits_)
-    {
-      unsigned level = level_entry.first;
-      auto split = level_entry.second;
-
-      auto other_level_it = other.spatial_splits_.find(level);
-      assert(other_level_it != other.spatial_splits_.end());
-
-      if (split != other_level_it->second)
-      {
-        return false;
-      }
-    }
-
-    // --- Bypass strings ---
-    for (unsigned pvi = 0; pvi < unsigned(problem::GetShape()->NumDataSpaces); pvi++)
-    {
-      auto& my_str = bypass_strings_.at(problem::Shape::DataSpaceID(pvi));
-      auto& other_str = other.bypass_strings_.at(problem::Shape::DataSpaceID(pvi));
-
-      for (unsigned level = 0; level < arch_props_.StorageLevels(); level++)
-      {
-        auto& my_char = my_str.at(level);
-        auto& other_char = other_str.at(level);
-
-        if (my_char != 'X' && my_char != other_char)
-        {
-          // FIXME: Default string with last level set to 1 is not right, failed on SCNN IORAM
-          //return false;
-        }        
-      }
-    }
-
-    // **** FIXME: add skew ****
-
-    return true;
-  }
-
-  //
-=======
->>>>>>> c76ddc7e
   // Parse user-provided constraints.
   void Parse(config::CompoundConfigNode config);
 
@@ -323,520 +94,16 @@
   void ParseSingleConstraint(
     config::CompoundConfigNode target,
     config::CompoundConfigNode constraint,
-<<<<<<< HEAD
-    config::CompoundConfigNode attributes)
-  {
-    // Find out if this is a temporal constraint or a spatial constraint.
-    std::string type;
-    assert(constraint.lookupValue("type", type));
-
-    if (type == "temporal" || type == "spatial")
-    {
-      auto level_id = FindTargetTilingLevel(target, type);
-
-      auto level_factors = ParseFactors(attributes);
-      for (auto& factor: level_factors)
-      {
-        if (factors_[level_id].find(factor.first) != factors_[level_id].end())
-        {
-          std::cerr << "ERROR: re-specification of factor for dimension "
-                    << problem::GetShape()->FlattenedDimensionIDToName.at(factor.first)
-                    << " at level " << arch_props_.TilingLevelName(level_id)
-                    << ". This may imply a conflict between architecture and "
-                    << "mapspace constraints." << std::endl;
-          exit(1);
-        }
-        factors_[level_id][factor.first] = factor.second;
-      }
-
-      auto level_max_factors = ParseMaxFactors(attributes);
-      for (auto& max_factor: level_max_factors)
-      {
-        if (max_factors_[level_id].find(max_factor.first) != max_factors_[level_id].end())
-        {
-          std::cerr << "ERROR: re-specification of max factor for dimension "
-                    << problem::GetShape()->FlattenedDimensionIDToName.at(max_factor.first)
-                    << " at level " << arch_props_.TilingLevelName(level_id)
-                    << ". This may imply a conflict between architecture and "
-                    << "mapspace constraints." << std::endl;
-          exit(1);
-        }
-        max_factors_[level_id][max_factor.first] = max_factor.second;
-      }
-
-      auto level_permutations = ParsePermutations(attributes);
-      if (level_permutations.size() > 0)
-      {
-        if (permutations_[level_id].size() > 0)
-        {
-          std::cerr << "ERROR: re-specification of permutation at level "
-                    << arch_props_.TilingLevelName(level_id)
-                    << ". This may imply a conflict between architecture and "
-                    << "mapspace constraints." << std::endl;
-          exit(1);
-        }
-        permutations_[level_id] = level_permutations;
-      }
-
-      if (type == "spatial")
-      {
-        std::uint32_t split;
-        if (constraint.lookupValue("split", split))
-        {
-          if (spatial_splits_.find(level_id) != spatial_splits_.end())
-          {
-            std::cerr << "ERROR: re-specification of spatial split at level "
-                      << arch_props_.TilingLevelName(level_id)
-                      << ". This may imply a conflict between architecture and "
-                      << "mapspace constraints." << std::endl;
-            exit(1);
-          }
-          spatial_splits_[level_id] = split;
-        }
-      }
-    }
-    else if (type == "max_overbooked_proportion")
-    {
-      auto level_id = FindTargetTilingLevel(target, type);
-      double max_overbooked_proportion;
-      assert(constraint.lookupValue("proportion", max_overbooked_proportion));
-      confidence_thresholds_[level_id] =  1 - max_overbooked_proportion;
-    }
-    else if (type == "datatype" || type == "bypass" || type == "bypassing")
-    {
-      auto level_id = FindTargetTilingLevel(target, type);
-      // Error handling for re-spec conflicts are inside the parse function.
-      ParseDatatypeBypassSettings(attributes, arch_props_.TilingToStorage(level_id));
-    }
-    else if (type == "utilization" || type == "parallelism")
-    {
-      auto level_id = FindTargetTilingLevel(target, type);
-      if (min_parallelism_isset_)
-      {
-        std::cerr << "ERROR: re-specification of min parallelism/utilization at level "
-                  << arch_props_.TilingLevelName(level_id)
-                  << ". This may imply a conflict between architecture and "
-                  << "mapspace constraints." << std::endl;
-        exit(1);
-      }
-      assert(attributes.lookupValue("min", min_parallelism_));
-      min_parallelism_isset_ = true;
-    }
-    else if (type == "skew")
-    {
-      // Note: skews are stored by storage level id, not tiling level id.
-      auto storage_level_id = FindTargetStorageLevel(target);
-      skews_[storage_level_id] = ParseSkew(attributes);
-    }
-    else
-    {
-      std::cerr << "ERROR: illegal constraint type: " << type << std::endl;
-      std::exit(1);
-    }
-  }
-
-  //
-  // FindTargetStorageLevel()
-  //
-  unsigned FindTargetStorageLevel(config::CompoundConfigNode constraint)
-  {
-    auto num_storage_levels = arch_props_.StorageLevels();
-    
-    //
-    // Find the target storage level. This can be specified as either a name or an ID.
-    //
-    std::string storage_level_name;
-    unsigned storage_level_id;
-    
-    if (constraint.lookupValue("target", storage_level_name) ||
-        constraint.lookupValue("name", storage_level_name))
-    {
-      // Find this name within the storage hierarchy in the arch specs.
-      for (storage_level_id = 0; storage_level_id < num_storage_levels; storage_level_id++)
-      {
-        if (arch_props_.StorageLevelName(storage_level_id) == storage_level_name)
-          break;
-      }
-      if (storage_level_id == num_storage_levels)
-      {
-        std::cerr << "ERROR: target storage level not found: " << storage_level_name << std::endl;
-        exit(1);
-      }
-    }
-    else
-    {
-      int id;
-      assert(constraint.lookupValue("target", id));
-      assert(id >= 0 && id < int(num_storage_levels));
-      storage_level_id = static_cast<unsigned>(id);
-    }
-    
-    assert(storage_level_id < num_storage_levels);    
-    return storage_level_id;
-  }
-
-  //
-  // FindTargetTilingLevel()
-  //
-  unsigned FindTargetTilingLevel(config::CompoundConfigNode constraint, std::string type)
-  {
-    unsigned storage_level_id = FindTargetStorageLevel(constraint);
-
-    // Have to repeat the following lines from FindTargetStorageLevel().
-    std::string storage_level_name;
-    constraint.lookupValue("target", storage_level_name);
-    constraint.lookupValue("name", storage_level_name);
-    
-    //
-    // Translate this storage ID to a tiling ID.
-    //
-    unsigned tiling_level_id;
-    if (type == "temporal" || type == "datatype" || type == "bypass" || type == "bypassing" || type == "max_overbooked_proportion")
-    {
-      // This should always succeed.
-      tiling_level_id = arch_props_.TemporalToTiling(storage_level_id);
-    }
-    else if (type == "spatial")
-    {
-      // This will fail if this level isn't a spatial tiling level.
-      try
-      {
-        tiling_level_id = arch_props_.SpatialToTiling(storage_level_id);
-      }
-      catch (const std::out_of_range& oor)
-      {
-        std::cerr << "ERROR: cannot find spatial tiling level associated with "
-                  << "storage level " << arch_props_.StorageLevelName(storage_level_id)
-                  << ". This is because the number of instances of the next-inner "
-                  << "level ";
-        if (storage_level_id != 0)
-        {
-          std::cerr << "(" << arch_props_.StorageLevelName(storage_level_id-1) << ") ";
-        }
-        std::cerr << "is the same as this level, which means there cannot "
-                  << "be a spatial fanout." << std::endl;
-        exit(1);
-      }
-    }
-    else if (type == "utilization" || type == "parallelism")
-    {
-      // For now, we only allow parallelism to be specified for level 0.
-      // Note that this is the level 0 storage, not arithmetic. Fanout from
-      // level 0 to arithmetic is undefined. The parallelism specified here
-      // is the cumulative fanout utilization all the way from the top of
-      // the storage tree down to level 0.
-      if (storage_level_id != 0)
-      {
-        std::cerr << "ERROR: parallelism cannot be constrained at level "
-                  << storage_level_name << ". It must be constrained at the "
-                  << "innermost storage level." << std::endl;
-        exit(1);
-      }
-      tiling_level_id = arch_props_.TemporalToTiling(storage_level_id);
-    }
-    else
-    {
-      std::cerr << "ERROR: unrecognized constraint type: " << type << std::endl;
-      exit(1);
-    }
-
-    return tiling_level_id;
-  }
-
-  //
-  // Parse user factors.
-  //
-  std::map<problem::Shape::FlattenedDimensionID, int> ParseFactors(config::CompoundConfigNode constraint)
-  {
-    std::map<problem::Shape::FlattenedDimensionID, int> retval;
-
-    std::string buffer;
-    if (constraint.lookupValue("factors", buffer))
-    {
-      std::regex re("([A-Za-z]+)[[:space:]]*[=]*[[:space:]]*([0-9]+)", std::regex::extended);
-      std::smatch sm;
-      std::string str = std::string(buffer);
-
-      while (std::regex_search(str, sm, re))
-      {
-        std::string dimension_name = sm[1];
-        problem::Shape::FlattenedDimensionID dimension;
-        try
-        {
-          dimension = problem::GetShape()->FlattenedDimensionNameToID.at(dimension_name);
-        }
-        catch (const std::out_of_range& oor)
-        {
-          std::cerr << "ERROR: parsing factors: " << buffer << ": dimension " << dimension_name
-                    << " not found in problem shape." << std::endl;
-          exit(1);
-        }
-
-        int end = std::stoi(sm[2]);
-        if (end == 0)
-        {
-          std::cerr << "WARNING: Interpreting 0 to mean full problem dimension instead of residue." << std::endl;
-          end = workload_.GetFlattenedBound(dimension);
-        }
-        else if (end > workload_.GetFlattenedBound(dimension))
-        {
-          std::cerr << "WARNING: Constraint " << dimension_name << "=" << end
-                    << " exceeds problem dimension " << dimension_name << "="
-                    << workload_.GetFlattenedBound(dimension) << ". Setting constraint "
-                    << dimension << "=" << workload_.GetFlattenedBound(dimension) << std::endl;
-          end = workload_.GetFlattenedBound(dimension);
-        }
-        else
-        {
-          assert(end > 0);
-        }
-
-        // Found all the information we need to setup a factor!
-        retval[dimension] = end;
-
-        str = sm.suffix().str();
-      }
-    }
-
-    return retval;
-  }
-
-  //
-  // Parse user max factors.
-  //
-  std::map<problem::Shape::FlattenedDimensionID, int> ParseMaxFactors(config::CompoundConfigNode constraint)
-  {
-    std::map<problem::Shape::FlattenedDimensionID, int> retval;
-
-    std::string buffer;
-    if (constraint.lookupValue("factors", buffer))
-    {
-      std::regex re("([A-Za-z]+)[[:space:]]*<=[[:space:]]*([0-9]+)", std::regex::extended);
-      std::smatch sm;
-      std::string str = std::string(buffer);
-
-      while (std::regex_search(str, sm, re))
-      {
-        std::string dimension_name = sm[1];
-        problem::Shape::FlattenedDimensionID dimension;
-        try
-        {
-          dimension = problem::GetShape()->FlattenedDimensionNameToID.at(dimension_name);
-        }
-        catch (const std::out_of_range& oor)
-        {
-          std::cerr << "ERROR: parsing factors: " << buffer << ": dimension " << dimension_name
-                    << " not found in problem shape." << std::endl;
-          exit(1);
-        }
-
-        int max = std::stoi(sm[2]);
-        if (max <= 0)
-        {
-          std::cerr << "ERROR: max factor must be positive in constraint: " << buffer << std::endl;
-          exit(1);
-        }
-
-        // Found all the information we need to setup a factor!
-        retval[dimension] = max;
-
-        str = sm.suffix().str();
-      }
-    }
-
-    return retval;
-  }
-
-  //
-  // Parse user permutations.
-  //
-  std::vector<problem::Shape::FlattenedDimensionID> ParsePermutations(config::CompoundConfigNode constraint)
-  {
-    std::vector<problem::Shape::FlattenedDimensionID> retval;
-    
-    std::string buffer;
-    if (constraint.lookupValue("permutation", buffer))
-    {
-      std::istringstream iss(buffer);
-      char token;
-      while (iss >> token)
-      {
-        problem::Shape::FlattenedDimensionID dimension;
-        try
-        {
-          dimension = problem::GetShape()->FlattenedDimensionNameToID.at(std::string(1, token));
-        }
-        catch (const std::out_of_range& oor)
-        {
-          std::cerr << "ERROR: parsing permutation: " << buffer << ": dimension " << token
-                    << " not found in problem shape." << std::endl;
-          exit(1);
-        }
-        retval.push_back(dimension);
-      }
-    }
-
-    return retval;
-  }
-
-  //
-  // Parse user datatype bypass settings.
-  //
-  void ParseDatatypeBypassSettings(config::CompoundConfigNode constraint, unsigned level)
-  {
-    // Datatypes to "keep" at this level.
-    if (constraint.exists("keep"))
-    {
-      std::vector<std::string> datatype_strings;
-      constraint.lookupArrayValue("keep", datatype_strings);
-      for (const std::string& datatype_string: datatype_strings)
-      {
-        problem::Shape::DataSpaceID datatype;
-        try
-        {
-          datatype = problem::GetShape()->DataSpaceNameToID.at(datatype_string);
-        }
-        catch (std::out_of_range& oor)
-        {
-          std::cerr << "ERROR: parsing keep setting: data-space " << datatype_string
-                    << " not found in problem shape." << std::endl;
-          exit(1);
-        }
-        // FIXME: no error handling for overwriting last-level bypass setting.
-        if (level != arch_props_.StorageLevels()-1 &&
-            bypass_strings_.at(datatype).at(level) != 'X')
-        {
-          std::cerr << "ERROR: re-specification of dataspace keep flag at level "
-                    << arch_props_.StorageLevelName(level) << ". This may imply a "
-                    << "conflict between architecture and mapspace constraints."
-                    << std::endl;
-          exit(1);          
-        }
-        bypass_strings_.at(datatype).at(level) = '1';
-      }
-    }
-      
-    // Datatypes to "bypass" at this level.
-    if (constraint.exists("bypass"))
-    {
-      std::vector<std::string> datatype_strings;
-      constraint.lookupArrayValue("bypass", datatype_strings);
-      for (const std::string& datatype_string: datatype_strings)
-      {
-        problem::Shape::DataSpaceID datatype;
-        try
-        {
-          datatype = problem::GetShape()->DataSpaceNameToID.at(datatype_string);
-        }
-        catch (std::out_of_range& oor)
-        {
-          std::cerr << "ERROR: parsing bypass setting: data-space " << datatype_string
-                    << " not found in problem shape." << std::endl;
-          exit(1);
-        }
-        if (level != arch_props_.StorageLevels()-1 &&
-            bypass_strings_.at(datatype).at(level) != 'X')
-        {
-          std::cerr << "ERROR: re-specification of dataspace bypass flag at level "
-                    << arch_props_.StorageLevelName(level) << ". This may imply a "
-                    << "conflict between architecture and mapspace constraints."
-                    << std::endl;
-          exit(1);          
-        }
-        bypass_strings_.at(datatype).at(level) = '0';
-      }
-    }
-  }
-
-  //
-  // Parse skew.
-  //
-  loop::Nest::SkewDescriptor ParseSkew(config::CompoundConfigNode directive)
-  {
-    loop::Nest::SkewDescriptor skew_descriptor;
-
-    if (!directive.lookupValue("modulo", skew_descriptor.modulo))
-    {
-      std::cerr << "ERROR: parsing skew directive: no modulo specified." << std::endl;
-      std::exit(1);
-    }
-
-    if (!directive.exists("terms"))
-    {
-      std::cerr << "ERROR: parsing skew directive: no terms specified." << std::endl;
-      std::exit(1);
-    }
-
-    auto expr_cfg = directive.lookup("terms");
-    assert(expr_cfg.isList());
-  
-    int len = expr_cfg.getLength();
-    for (int i = 0; i < len; i ++)
-    {
-      loop::Nest::SkewDescriptor::Term term;
-      auto term_cfg = expr_cfg[i];
-
-      if (term_cfg.exists("constant"))
-      {
-        term_cfg.lookupValue("constant", term.constant);
-      }
-
-      if (term_cfg.exists("variable"))
-      {
-        auto variable = term_cfg.lookup("variable");
-        std::string buffer;
-        variable.lookupValue("dimension", buffer);
-        term.variable.dimension = problem::GetShape()->FlattenedDimensionNameToID.at(buffer);
-
-        variable.lookupValue("type", buffer);
-        if (buffer == "spatial")
-          term.variable.is_spatial = true;
-        else if (buffer == "temporal")
-          term.variable.is_spatial = false;
-        else
-        {
-          std::cerr << "ERROR: skew variable type must be spatial or temporal." << std::endl;
-          std::exit(1);
-        }
-      }
-
-      if (term_cfg.exists("bound"))
-      {
-        auto bound = term_cfg.lookup("bound");
-        std::string buffer;
-        bound.lookupValue("dimension", buffer);
-        term.bound.dimension = problem::GetShape()->FlattenedDimensionNameToID.at(buffer);
-
-        bound.lookupValue("type", buffer);
-        if (buffer == "spatial")
-          term.bound.is_spatial = true;
-        else if (buffer == "temporal")
-          term.bound.is_spatial = false;
-        else
-        {
-          std::cerr << "ERROR: skew bound type must be spatial or temporal." << std::endl;
-          std::exit(1);
-        }
-      }
-
-      skew_descriptor.terms.push_back(term);
-    }
-
-    return skew_descriptor;
-  }
-
-=======
     config::CompoundConfigNode attributes);
 
   // FindTargetTilingLevel()
   unsigned FindTargetTilingLevel(config::CompoundConfigNode constraint, std::string type);
 
   // Parsers.
-  std::map<problem::Shape::DimensionID, int> ParseFactors(config::CompoundConfigNode constraint);
-  std::map<problem::Shape::DimensionID, int> ParseMaxFactors(config::CompoundConfigNode constraint);
-  std::vector<problem::Shape::DimensionID> ParsePermutations(config::CompoundConfigNode constraint);
+  std::map<problem::Shape::FlattenedDimensionID, int> ParseFactors(config::CompoundConfigNode constraint);
+  std::map<problem::Shape::FlattenedDimensionID, int> ParseMaxFactors(config::CompoundConfigNode constraint);
+  std::vector<problem::Shape::FlattenedDimensionID> ParsePermutations(config::CompoundConfigNode constraint);
   void ParseDatatypeBypassSettings(config::CompoundConfigNode constraint, unsigned level);
->>>>>>> c76ddc7e
 };
 
 } // namespace mapping