/* Copyright (c) 2019, NVIDIA CORPORATION. All rights reserved.
 * 
 * Redistribution and use in source and binary forms, with or without
 * modification, are permitted provided that the following conditions
 * are met:
 *  * Redistributions of source code must retain the above copyright
 *    notice, this list of conditions and the following disclaimer.
 *  * Redistributions in binary form must reproduce the above copyright
 *    notice, this list of conditions and the following disclaimer in the
 *    documentation and/or other materials provided with the distribution.
 *  * Neither the name of NVIDIA CORPORATION nor the names of its
 *    contributors may be used to endorse or promote products derived
 *    from this software without specific prior written permission.
 * 
 * THIS SOFTWARE IS PROVIDED BY THE COPYRIGHT HOLDERS ``AS IS'' AND ANY
 * EXPRESS OR IMPLIED WARRANTIES, INCLUDING, BUT NOT LIMITED TO, THE
 * IMPLIED WARRANTIES OF MERCHANTABILITY AND FITNESS FOR A PARTICULAR
 * PURPOSE ARE DISCLAIMED.  IN NO EVENT SHALL THE COPYRIGHT OWNER OR
 * CONTRIBUTORS BE LIABLE FOR ANY DIRECT, INDIRECT, INCIDENTAL, SPECIAL,
 * EXEMPLARY, OR CONSEQUENTIAL DAMAGES (INCLUDING, BUT NOT LIMITED TO,
 * PROCUREMENT OF SUBSTITUTE GOODS OR SERVICES; LOSS OF USE, DATA, OR
 * PROFITS; OR BUSINESS INTERRUPTION) HOWEVER CAUSED AND ON ANY THEORY
 * OF LIABILITY, WHETHER IN CONTRACT, STRICT LIABILITY, OR TORT
 * (INCLUDING NEGLIGENCE OR OTHERWISE) ARISING IN ANY WAY OUT OF THE USE
 * OF THIS SOFTWARE, EVEN IF ADVISED OF THE POSSIBILITY OF SUCH DAMAGE.
 */

#pragma once

#include <iostream>
#include <boost/multiprecision/cpp_int.hpp>
#include <libconfig.h++>

#include "nest.hpp"

using namespace boost::multiprecision;

//--------------------------------------------//
//                  Mapping                   //
//--------------------------------------------//

struct Mapping
{
  uint128_t id;
  loop::Nest loop_nest;
  tiling::CompoundMaskNest datatype_bypass_nest;
  
  // Serialization
  friend class boost::serialization::access;
  
  template <class Archive>
  void serialize(Archive& ar, const unsigned int version=0)
  {
    if(version == 0)
    {
      ar << boost::serialization::make_nvp(
        "datatype_bypass_nest",
        boost::serialization::make_array(
          datatype_bypass_nest.data(),
          datatype_bypass_nest.size()));
    }
  }

  void FormatAsConstraints(libconfig::Setting& mapspace);
  
  void PrintAsConstraints(std::string filename);

  void PrettyPrint(std::ostream& out, const std::vector<std::string>& storage_level_names,
<<<<<<< HEAD
                   const std::vector<problem::PerDataSpace<std::uint64_t>>& utlized_capacities = {},
                   const std::vector<problem::PerDataSpace<std::uint64_t>>& tile_sizes = {});
=======
                   const std::vector<problem::PerDataSpace<std::uint64_t>>& tile_sizes = {},
                   const std::string _indent = "");
>>>>>>> 3bd3f3d1

  void PrintWhoopNest(std::ostream& out, const std::vector<std::string>& storage_level_names,
                      const std::vector<problem::PerDataSpace<std::uint64_t>>& tile_sizes,
                      const std::vector<problem::PerDataSpace<std::uint64_t>>& utilized_instances);

  std::string PrintCompact();
};

std::ostream& operator << (std::ostream& out, const Mapping& mapping);
<|MERGE_RESOLUTION|>--- conflicted
+++ resolved
@@ -66,13 +66,9 @@
   void PrintAsConstraints(std::string filename);
 
   void PrettyPrint(std::ostream& out, const std::vector<std::string>& storage_level_names,
-<<<<<<< HEAD
                    const std::vector<problem::PerDataSpace<std::uint64_t>>& utlized_capacities = {},
-                   const std::vector<problem::PerDataSpace<std::uint64_t>>& tile_sizes = {});
-=======
                    const std::vector<problem::PerDataSpace<std::uint64_t>>& tile_sizes = {},
                    const std::string _indent = "");
->>>>>>> 3bd3f3d1
 
   void PrintWhoopNest(std::ostream& out, const std::vector<std::string>& storage_level_names,
                       const std::vector<problem::PerDataSpace<std::uint64_t>>& tile_sizes,
