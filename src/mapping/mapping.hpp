/* Copyright (c) 2019, NVIDIA CORPORATION. All rights reserved.
 * 
 * Redistribution and use in source and binary forms, with or without
 * modification, are permitted provided that the following conditions
 * are met:
 *  * Redistributions of source code must retain the above copyright
 *    notice, this list of conditions and the following disclaimer.
 *  * Redistributions in binary form must reproduce the above copyright
 *    notice, this list of conditions and the following disclaimer in the
 *    documentation and/or other materials provided with the distribution.
 *  * Neither the name of NVIDIA CORPORATION nor the names of its
 *    contributors may be used to endorse or promote products derived
 *    from this software without specific prior written permission.
 * 
 * THIS SOFTWARE IS PROVIDED BY THE COPYRIGHT HOLDERS ``AS IS'' AND ANY
 * EXPRESS OR IMPLIED WARRANTIES, INCLUDING, BUT NOT LIMITED TO, THE
 * IMPLIED WARRANTIES OF MERCHANTABILITY AND FITNESS FOR A PARTICULAR
 * PURPOSE ARE DISCLAIMED.  IN NO EVENT SHALL THE COPYRIGHT OWNER OR
 * CONTRIBUTORS BE LIABLE FOR ANY DIRECT, INDIRECT, INCIDENTAL, SPECIAL,
 * EXEMPLARY, OR CONSEQUENTIAL DAMAGES (INCLUDING, BUT NOT LIMITED TO,
 * PROCUREMENT OF SUBSTITUTE GOODS OR SERVICES; LOSS OF USE, DATA, OR
 * PROFITS; OR BUSINESS INTERRUPTION) HOWEVER CAUSED AND ON ANY THEORY
 * OF LIABILITY, WHETHER IN CONTRACT, STRICT LIABILITY, OR TORT
 * (INCLUDING NEGLIGENCE OR OTHERWISE) ARISING IN ANY WAY OUT OF THE USE
 * OF THIS SOFTWARE, EVEN IF ADVISED OF THE POSSIBILITY OF SUCH DAMAGE.
 */

#pragma once

#include <iostream>
#include <boost/multiprecision/cpp_int.hpp>
#include <libconfig.h++>

#include "nest.hpp"

using namespace boost::multiprecision;

//--------------------------------------------//
//                  Mapping                   //
//--------------------------------------------//

struct Mapping
{
  uint128_t id;
  loop::Nest loop_nest;
  loop::Nest complete_loop_nest; // loop nest that includes all trivial loops
  tiling::CompoundMaskNest datatype_bypass_nest;
  std::map<unsigned, double> confidence_thresholds;
<<<<<<< HEAD
  std::map<unsigned, std::uint64_t> fanoutX_map;
  std::map<unsigned, std::uint64_t> fanoutY_map;  
=======
>>>>>>> c1ca4d02
  
  // Serialization
  friend class boost::serialization::access;
  
  template <class Archive>
  void serialize(Archive& ar, const unsigned int version=0)
  {
    if(version == 0)
    {
      ar << boost::serialization::make_nvp(
        "datatype_bypass_nest",
        boost::serialization::make_array(
          datatype_bypass_nest.data(),
          datatype_bypass_nest.size()));
    }
  }

  void FormatAsConstraints(libconfig::Setting& mapspace);
  
  void PrintAsConstraints(std::string filename);

  void PrettyPrint(std::ostream& out, const std::vector<std::string>& storage_level_names,
                   const std::vector<problem::PerDataSpace<std::uint64_t>>& utlized_capacities = {},
                   const std::vector<problem::PerDataSpace<std::uint64_t>>& tile_sizes = {},
                   const std::string _indent = "");

  void PrintWhoopNest(std::ostream& out, const std::vector<std::string>& storage_level_names,
                      const std::vector<problem::PerDataSpace<std::uint64_t>>& tile_sizes,
                      const std::vector<problem::PerDataSpace<std::uint64_t>>& utilized_instances);

  std::string PrintCompact();
};

std::ostream& operator << (std::ostream& out, const Mapping& mapping);
<|MERGE_RESOLUTION|>--- conflicted
+++ resolved
@@ -46,11 +46,8 @@
   loop::Nest complete_loop_nest; // loop nest that includes all trivial loops
   tiling::CompoundMaskNest datatype_bypass_nest;
   std::map<unsigned, double> confidence_thresholds;
-<<<<<<< HEAD
   std::map<unsigned, std::uint64_t> fanoutX_map;
   std::map<unsigned, std::uint64_t> fanoutY_map;  
-=======
->>>>>>> c1ca4d02
   
   // Serialization
   friend class boost::serialization::access;
