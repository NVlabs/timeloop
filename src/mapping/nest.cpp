--- conflicted
+++ resolved
@@ -119,13 +119,10 @@
 
 void Nest::PrettyPrint(std::ostream& out, const std::vector<std::string>& storage_level_names,
                        const tiling::NestOfCompoundMasks& mask_nest,
-<<<<<<< HEAD
                        const std::vector<problem::PerDataSpace<std::uint64_t>>& utilized_capacities,
-                       const std::vector<problem::PerDataSpace<std::uint64_t>>& tile_sizes)
-=======
                        const std::vector<problem::PerDataSpace<std::uint64_t>>& tile_sizes,
                        const std::string _indent)
->>>>>>> 3bd3f3d1
+
 {
   unsigned num_loops = loops.size();
   unsigned inv_storage_level = storage_tiling_boundaries.size()-1; // Skip printing the first boundary.
