--- conflicted
+++ resolved
@@ -75,17 +75,11 @@
   problem::PerDataSpace<std::string> user_bypass_strings(workload.GetShape()->NumDataSpaces);
   std::map<unsigned, double> confidence_thresholds;
   std::unordered_map<unsigned, loop::Nest::SkewDescriptor> user_skews;
-<<<<<<< HEAD
   std::unordered_map<unsigned, problem::PerDataSpace<bool>> no_link_transfer(workload.GetShape()->NumDataSpaces);
   std::unordered_map<unsigned, problem::PerDataSpace<bool>> no_multicast(workload.GetShape()->NumDataSpaces);
   std::unordered_map<unsigned, problem::PerDataSpace<bool>> no_temporal_reuse(workload.GetShape()->NumDataSpaces);
-=======
-  std::unordered_map<unsigned, problem::PerDataSpace<bool>> no_link_transfer;
-  std::unordered_map<unsigned, problem::PerDataSpace<bool>> no_multicast;
-  std::unordered_map<unsigned, problem::PerDataSpace<bool>> no_temporal_reuse;
-  std::unordered_map<unsigned, problem::PerDataSpace<bool>> rmw_first_update;
-  std::unordered_map<unsigned, problem::PerDataSpace<bool>> no_coalesce;
->>>>>>> a62b6e81
+  std::unordered_map<unsigned, problem::PerDataSpace<bool>> rmw_first_update(workload.GetShape()->NumDataSpaces);
+  std::unordered_map<unsigned, problem::PerDataSpace<bool>> no_coalesce(workload.GetShape()->NumDataSpaces);
 
   // Initialize user bypass strings to "XXXXX...1" (note the 1 at the end).
   // FIXME: there's probably a cleaner way/place to initialize this.
@@ -120,46 +114,9 @@
       auto level_id = FindTargetTilingLevel(directive, type);
 
       user_factors[level_id] = ParseUserFactors(directive, workload);
-<<<<<<< HEAD
       user_permutations[level_id] = ParseUserPermutations(directive, workload);
 
-=======
-
-      // The following logic was moved to the next per-level block of code.
-
-      // auto level_factors = ParseUserFactors(directive, workload);
-      // if (level_factors.size() > 0)
-      // {
-      //   // Fill in missing factors with default = 1.
-      //   for (unsigned idim = 0; idim < unsigned(problem::GetShape()->NumFlattenedDimensions); idim++)
-      //   {
-      //     auto dim = problem::Shape::FlattenedDimensionID(idim);
-      //     if (level_factors.find(dim) == level_factors.end())
-      //     {
-      //       level_factors[dim] = std::make_pair<>(1, 1);
-      //     }
-      //   }
-      //   user_factors[level_id] = level_factors;
-      // }
-        
-      user_permutations[level_id] = ParseUserPermutations(directive);
-
-      // The following logic was moved to the next per-level block of code.
-
-      // auto level_permutations = ParseUserPermutations(directive);
-      // if (level_permutations.size() > 0)
-      // {
-      //   // Fill in missing dimensions with an undetermined order.
-      //   for (unsigned idim = 0; idim < unsigned(problem::GetShape()->NumFlattenedDimensions); idim++)
-      //   {
-      //     auto dim = problem::Shape::FlattenedDimensionID(idim);
-      //     if (std::find(level_permutations.begin(), level_permutations.end(), dim) == level_permutations.end())
-      //       level_permutations.push_back(dim);
-      //   }
-      //   user_permutations[level_id] = level_permutations;
-      // }
-        std::vector<std::string> datatype_strings;
->>>>>>> a62b6e81
+      std::vector<std::string> datatype_strings;
       if (type == "spatial")
       {
         // Initialize user spatial splits to map all dimensions to the hardware X-axis.
@@ -206,40 +163,21 @@
         if (found)
         {
           auto storage_level = arch_props_.TilingToStorage(level_id);
-          no_multicast[storage_level] = problem::PerDataSpace<bool>();
-          for(unsigned pv = 0; pv < problem::GetShape()->NumDataSpaces; pv++)
+          no_multicast[storage_level] = problem::PerDataSpace<bool>(workload.GetShape()->NumDataSpaces);
+          for(unsigned pv = 0; pv < workload.GetShape()->NumDataSpaces; pv++)
             no_multicast[storage_level][pv] = 0;
           for (const std::string& datatype_string: datatype_strings)
           {
-<<<<<<< HEAD
-            no_multicast[storage_level] = problem::PerDataSpace<bool>(workload.GetShape()->NumDataSpaces);
-            for(unsigned pv = 0; pv < workload.GetShape()->NumDataSpaces; pv++)
-              no_multicast[storage_level][pv] = 0;
-            for (const std::string& datatype_string: datatype_strings)
-            {
-              try
-              {
-                no_multicast[storage_level].at(
-                  workload.GetShape()->DataSpaceNameToID.at(datatype_string)) = 1;
-              }
-              catch (std::out_of_range& oor)
-              {
-                std::cerr << "ERROR: parsing no_multicast_no_reduction setting: data-space " << datatype_string
-                          << " not found in problem shape." << std::endl;
-                exit(1);
-              }
-=======
             try
             {
               no_multicast[storage_level].at(
-                problem::GetShape()->DataSpaceNameToID.at(datatype_string)) = 1;
+                workload.GetShape()->DataSpaceNameToID.at(datatype_string)) = 1;
             }
             catch (std::out_of_range& oor)
             {
-              std::cerr << "ERROR: parsing no_reuse setting: data-space " << datatype_string
+              std::cerr << "ERROR: parsing no_multicast_no_reduction setting: data-space " << datatype_string
                         << " not found in problem shape." << std::endl;
               exit(1);
->>>>>>> a62b6e81
             }
           }
         }
@@ -256,20 +194,15 @@
         if (found)
         {
           auto storage_level = arch_props_.TilingToStorage(level_id);
-          no_temporal_reuse[storage_level] = problem::PerDataSpace<bool>();
-          for(unsigned pv = 0; pv < problem::GetShape()->NumDataSpaces; pv++)
+          no_temporal_reuse[storage_level] = problem::PerDataSpace<bool>(workload.GetShape()->NumDataSpaces);
+          for(unsigned pv = 0; pv < workload.GetShape()->NumDataSpaces; pv++)
             no_temporal_reuse[storage_level][pv] = 0;
           for (const std::string& datatype_string: datatype_strings)
           {
-<<<<<<< HEAD
-            no_temporal_reuse[storage_level] = problem::PerDataSpace<bool>(workload.GetShape()->NumDataSpaces);
-            for(unsigned pv = 0; pv < workload.GetShape()->NumDataSpaces; pv++)
-              no_temporal_reuse[storage_level][pv] = 0;
-=======
             try
             {
               no_temporal_reuse[storage_level].at(
-                problem::GetShape()->DataSpaceNameToID.at(datatype_string)) = 1;
+                workload.GetShape()->DataSpaceNameToID.at(datatype_string)) = 1;
             }
             catch (std::out_of_range& oor)
             {
@@ -288,18 +221,12 @@
             rmw_first_update[storage_level] = problem::PerDataSpace<bool>();
             for(unsigned pv = 0; pv < problem::GetShape()->NumDataSpaces; pv++)
               rmw_first_update[storage_level][pv] = 0;
->>>>>>> a62b6e81
             for (const std::string& datatype_string: datatype_strings)
             {
               try
               {
-<<<<<<< HEAD
-                no_temporal_reuse[storage_level].at(
+                rmw_first_update[storage_level].at(
                   workload.GetShape()->DataSpaceNameToID.at(datatype_string)) = 1;
-=======
-                rmw_first_update[storage_level].at(
-                  problem::GetShape()->DataSpaceNameToID.at(datatype_string)) = 1;
->>>>>>> a62b6e81
               }
               catch (std::out_of_range& oor)
               {
@@ -317,11 +244,8 @@
       auto level_id = FindTargetTilingLevel(directive, type);
       ParseUserDatatypeBypassSettings(directive,
                                       arch_props_.TilingToStorage(level_id),
-<<<<<<< HEAD
                                       user_bypass_strings,
                                       workload);
-=======
-                                      user_bypass_strings);
       if (directive.exists("no_coalesce"))
       {
         auto storage_level = arch_props_.TilingToStorage(level_id);
@@ -347,7 +271,6 @@
           }
         }
       }
->>>>>>> a62b6e81
     }
     else if (type == "skew")
     {
