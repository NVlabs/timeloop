/* Copyright (c) 2019, NVIDIA CORPORATION. All rights reserved.
 * 
 * Redistribution and use in source and binary forms, with or without
 * modification, are permitted provided that the following conditions
 * are met:
 *  * Redistributions of source code must retain the above copyright
 *    notice, this list of conditions and the following disclaimer.
 *  * Redistributions in binary form must reproduce the above copyright
 *    notice, this list of conditions and the following disclaimer in the
 *    documentation and/or other materials provided with the distribution.
 *  * Neither the name of NVIDIA CORPORATION nor the names of its
 *    contributors may be used to endorse or promote products derived
 *    from this software without specific prior written permission.
 * 
 * THIS SOFTWARE IS PROVIDED BY THE COPYRIGHT HOLDERS ``AS IS'' AND ANY
 * EXPRESS OR IMPLIED WARRANTIES, INCLUDING, BUT NOT LIMITED TO, THE
 * IMPLIED WARRANTIES OF MERCHANTABILITY AND FITNESS FOR A PARTICULAR
 * PURPOSE ARE DISCLAIMED.  IN NO EVENT SHALL THE COPYRIGHT OWNER OR
 * CONTRIBUTORS BE LIABLE FOR ANY DIRECT, INDIRECT, INCIDENTAL, SPECIAL,
 * EXEMPLARY, OR CONSEQUENTIAL DAMAGES (INCLUDING, BUT NOT LIMITED TO,
 * PROCUREMENT OF SUBSTITUTE GOODS OR SERVICES; LOSS OF USE, DATA, OR
 * PROFITS; OR BUSINESS INTERRUPTION) HOWEVER CAUSED AND ON ANY THEORY
 * OF LIABILITY, WHETHER IN CONTRACT, STRICT LIABILITY, OR TORT
 * (INCLUDING NEGLIGENCE OR OTHERWISE) ARISING IN ANY WAY OUT OF THE USE
 * OF THIS SOFTWARE, EVEN IF ADVISED OF THE POSSIBILITY OF SUCH DAMAGE.
 */

#include <regex>

#include "parser.hpp"
#include "arch-properties.hpp"

namespace mapping
{

//
// Shared state.
//

ArchProperties arch_props_;
problem::Workload workload_;

//
// Forward declarations.
//
unsigned FindTargetStorageLevel(config::CompoundConfigNode directive);
unsigned FindTargetTilingLevel(config::CompoundConfigNode constraint, std::string type);
<<<<<<< HEAD
std::map<problem::Shape::FlattenedDimensionID, std::pair<int,int>> ParseUserFactors(config::CompoundConfigNode constraint);
std::vector<problem::Shape::FlattenedDimensionID> ParseUserPermutations(config::CompoundConfigNode constraint);
=======
std::map<problem::Shape::DimensionID, std::pair<int,int>> ParseUserFactors(config::CompoundConfigNode constraint);
std::vector<problem::Shape::DimensionID> ParseUserPermutations(config::CompoundConfigNode constraint);
>>>>>>> c1ca4d02
void ParseUserDatatypeBypassSettings(config::CompoundConfigNode constraint,
                                     unsigned level,
                                     problem::PerDataSpace<std::string>& user_bypass_strings);
loop::Nest::SkewDescriptor ParseUserSkew(config::CompoundConfigNode directive);

//
// Parse mapping in libconfig format and generate data structure.
//
Mapping ParseAndConstruct(config::CompoundConfigNode config,
                          model::Engine::Specs& arch_specs,
                          problem::Workload workload)
{
  arch_props_ = ArchProperties();
  arch_props_.Construct(arch_specs);

  workload_ = workload;
  
<<<<<<< HEAD
  std::map<unsigned, std::map<problem::Shape::FlattenedDimensionID, std::pair<int,int>>> user_factors;
  std::map<unsigned, std::vector<problem::Shape::FlattenedDimensionID>> user_permutations;
  std::map<unsigned, std::uint32_t> user_spatial_splits;
  problem::PerDataSpace<std::string> user_bypass_strings;
  std::map<unsigned, double> confidence_thresholds;
  std::unordered_map<unsigned, loop::Nest::SkewDescriptor> user_skews;
=======
  std::map<unsigned, std::map<problem::Shape::DimensionID, std::pair<int,int>>> user_factors;
  std::map<unsigned, std::vector<problem::Shape::DimensionID>> user_permutations;
  std::map<unsigned, std::uint32_t> user_spatial_splits;
  problem::PerDataSpace<std::string> user_bypass_strings;
  std::map<unsigned, double> confidence_thresholds;
>>>>>>> c1ca4d02

  // Initialize user bypass strings to "XXXXX...1" (note the 1 at the end).
  // FIXME: there's probably a cleaner way/place to initialize this.
  for (unsigned pvi = 0; pvi < unsigned(problem::GetShape()->NumDataSpaces); pvi++)
  {
    std::string xxx(arch_props_.StorageLevels(), 'X');
    xxx.back() = '1';
    user_bypass_strings[problem::Shape::DataSpaceID(pvi)] = xxx;
  }

  // Initialize confidence thresholds to be 0.0
  // We want to allow the model to be able model any mapping as long as memory levels allow overflow
  for (unsigned storage_level_id = 0; storage_level_id < arch_props_.StorageLevels(); storage_level_id++)
  {
    confidence_thresholds[storage_level_id] = 0.0;
  }

  // Parse user-provided mapping.
  assert(config.isList());
  
  // Iterate over all the directives.
  int len = config.getLength();
  for (int i = 0; i < len; i ++)
  {
    auto directive = config[i];
    // Find out if this is a temporal directive or a spatial directive.
    std::string type;
    assert(directive.lookupValue("type", type));

    if (type == "temporal" || type == "spatial")
    {
      auto level_id = FindTargetTilingLevel(directive, type);

      auto level_factors = ParseUserFactors(directive);
      if (level_factors.size() > 0)
      {
        // Fill in missing factors with default = 1.
        for (unsigned idim = 0; idim < unsigned(problem::GetShape()->NumFlattenedDimensions); idim++)
        {
          auto dim = problem::Shape::FlattenedDimensionID(idim);
          if (level_factors.find(dim) == level_factors.end())
            level_factors[dim] = std::make_pair<>(1, 1);
        }
        user_factors[level_id] = level_factors;
      }
        
      auto level_permutations = ParseUserPermutations(directive);
      if (level_permutations.size() > 0)
      {
        // Fill in missing dimensions with an undetermined order.
        for (unsigned idim = 0; idim < unsigned(problem::GetShape()->NumFlattenedDimensions); idim++)
        {
          auto dim = problem::Shape::FlattenedDimensionID(idim);
          if (std::find(level_permutations.begin(), level_permutations.end(), dim) == level_permutations.end())
            level_permutations.push_back(dim);
        }
        user_permutations[level_id] = level_permutations;
      }

      if (type == "spatial")
      {
        // Initialize user spatial splits to map all dimensions to the hardware X-axis.
        std::uint32_t user_split = unsigned(problem::GetShape()->NumFlattenedDimensions);
        directive.lookupValue("split", user_split);
        user_spatial_splits[level_id] = user_split;
      }
    }
    else if (type == "datatype" || type == "bypass")
    {
      auto level_id = FindTargetTilingLevel(directive, type);
      ParseUserDatatypeBypassSettings(directive,
                                      arch_props_.TilingToStorage(level_id),
                                      user_bypass_strings);
    }
    else if (type == "skew")
    {
      // Note: skews are stored by storage level id, not tiling level id.
      auto storage_level_id = FindTargetStorageLevel(directive);
      user_skews[storage_level_id] = ParseUserSkew(directive);
    }
    else
    {
      std::cerr << "ERROR: illegal mapping directive type: " << type << std::endl;
      std::exit(1);
    }
  }

  // Construct the mapping from the parsed sub-structures.
  // A set of subnests, one for each tiling level.
  loop::NestConfig subnests(arch_props_.TilingLevels());

  // Construct num_storage_levels loop-nest partitions and assign factors, dimensions
  // and spatial split points.
  for (uint64_t level = 0; level < arch_props_.TilingLevels(); level++)
  {
    auto permutation = user_permutations.find(level);
    if (permutation == user_permutations.end())
    {
      std::cerr << "ERROR: parsing mapping: permutation not found for level: "
                << arch_props_.TilingLevelName(level) << std::endl;
      exit(1);
    }
    if (permutation->second.size() != std::size_t(problem::GetShape()->NumFlattenedDimensions))
    {
      std::cerr << "ERROR: parsing mapping: permutation contains insufficient dimensions at level: "
                << arch_props_.TilingLevelName(level) << std::endl;
      exit(1);
    }
      
    auto factors = user_factors.find(level);
    if (factors == user_factors.end())
    {
      std::cerr << "ERROR: parsing mapping: factors not found for level: "
                << arch_props_.TilingLevelName(level) << std::endl;
      exit(1);
    }
    if (factors->second.size() != std::size_t(problem::GetShape()->NumFlattenedDimensions))
    {
      std::cerr << "ERROR: parsing mapping: factors not provided for all dimensions at level: "
                << arch_props_.TilingLevelName(level) << std::endl;
      exit(1);
    }

    // Each partition has problem::GetShape()->NumFlattenedDimensions loops.
    for (unsigned idim = 0; idim < unsigned(problem::GetShape()->NumFlattenedDimensions); idim++)
    {
      loop::Descriptor loop;
      loop.dimension = permutation->second.at(idim);
      loop.start = 0;
      loop.end = factors->second.at(loop.dimension).first;
      loop.residual_end = factors->second.at(loop.dimension).second;
      loop.stride = 1; // FIXME.
      loop.spacetime_dimension = arch_props_.IsSpatial(level)
        ? (idim < user_spatial_splits.at(level) ? spacetime::Dimension::SpaceX : spacetime::Dimension::SpaceY)
        : spacetime::Dimension::Time;
      subnests.at(level).push_back(loop);
    }

  }

  // Validity checks.
<<<<<<< HEAD
  std::map<problem::Shape::FlattenedDimensionID, int> prod;
  for (unsigned dim = 0; dim < problem::GetShape()->NumFlattenedDimensions; dim++)
=======
  std::map<problem::Shape::DimensionID, int> prod;
  for (unsigned dim = 0; dim < problem::GetShape()->NumDimensions; dim++)
>>>>>>> c1ca4d02
    prod[dim] = 0;

  // (((resP3-1)*P2 + (resP2-1))*P1 + (resP1-1))*P0 + resP0  
  for (uint64_t level = arch_props_.TilingLevels(); level-- > 0; )
  {
    for (auto& loop: subnests.at(level))
      prod[loop.dimension] = prod[loop.dimension]*loop.end + loop.residual_end-1;
  }

<<<<<<< HEAD
  for (unsigned dim = 0; dim < problem::GetShape()->NumFlattenedDimensions; dim++)
=======
  for (unsigned dim = 0; dim < problem::GetShape()->NumDimensions; dim++)
>>>>>>> c1ca4d02
    prod[dim]++;

  // All user-provided factors must multiply-up to the dimension size.
  bool fault = false;
  for (unsigned dim = 0; dim < problem::GetShape()->NumFlattenedDimensions; dim++)
  {
<<<<<<< HEAD
    if (prod[dim] != workload_.GetFlattenedBound(dim))
    {
      std::cerr << "ERROR: parsing mapping: product of all factors of dimension "
                << problem::GetShape()->FlattenedDimensionIDToName.at(dim) << " is "
                << prod[dim] << ", which is not equal to "
                << "the dimension size of the workload " << workload_.GetFlattenedBound(dim)
=======
    if (prod[dim] != workload_.GetBound(dim))
    {
      std::cerr << "ERROR: parsing mapping: product of all factors of dimension "
                << problem::GetShape()->DimensionIDToName.at(dim) << " is "
                << prod[dim] << ", which is not equal to "
                << "the dimension size of the workload " << workload_.GetBound(dim)
>>>>>>> c1ca4d02
                << "." << std::endl;
      fault = true;
    }
  }
  if (fault)
  {
    exit(1);
  }

  // Concatenate the subnests to form the final mapping nest.
  Mapping mapping;
  
  std::uint64_t storage_level = 0;
  for (uint64_t i = 0; i < arch_props_.TilingLevels(); i++)
  {
    uint64_t num_subnests_added = 0;
    for (int dim = 0; dim < int(problem::GetShape()->NumFlattenedDimensions); dim++)
    {
      // Ignore trivial factors
      // This reduces computation time by 1.5x on average.
      if (subnests[i][dim].start + subnests[i][dim].stride < subnests[i][dim].end)
      {
        mapping.loop_nest.AddLoop(subnests[i][dim]);
        num_subnests_added++;
      }
      mapping.complete_loop_nest.AddLoop(subnests[i][dim]);
    }
    if (!arch_props_.IsSpatial(i))
    {
      if (num_subnests_added == 0)
      {
        // Add a trivial temporal nest to make sure
        // we have at least one subnest in each level.
        mapping.loop_nest.AddLoop(problem::Shape::FlattenedDimensionID(int(problem::GetShape()->NumFlattenedDimensions) - 1),
                                   0, 1, 1, spacetime::Dimension::Time);
      }
      mapping.loop_nest.AddStorageTilingBoundary();
      mapping.complete_loop_nest.AddStorageTilingBoundary();
      storage_level++;
    }
  }

  // The user_mask input is a set of per-datatype strings. Each string has a length
  // equal to num_storage_levels, and contains the characters 0 (bypass), 1 (keep),
  // or X (evaluate both).    
  for (unsigned pvi = 0; pvi < unsigned(problem::GetShape()->NumDataSpaces); pvi++)
  {
    auto pv = problem::Shape::DataSpaceID(pvi);

    // Start parsing the user mask string.
    assert(user_bypass_strings.at(pv).length() <= arch_props_.StorageLevels());

    // The first loop runs the length of the user-specified string.
    unsigned level = 0;
    for (; level < user_bypass_strings.at(pv).length(); level++)
    {
      char spec = user_bypass_strings.at(pv).at(level);
      switch (spec)
      {
        case '0':
          mapping.datatype_bypass_nest.at(pvi).reset(level);
          break;
            
        case '1':
          mapping.datatype_bypass_nest.at(pvi).set(level);
          break;

        case 'X':
          // We allow this to be left un-specified by the user. Default is "keep".
          mapping.datatype_bypass_nest.at(pvi).set(level);
          break;          
            
        default:
          assert(false);
          break;
      }
    }
  } // for (pvi)

  mapping.confidence_thresholds = confidence_thresholds;
<<<<<<< HEAD
  mapping.loop_nest.skew_descriptors = user_skews;
=======

    // Finalize mapping.
>>>>>>> c1ca4d02
  mapping.id = 0;
  mapping.fanoutX_map = arch_props_.FanoutX();
  mapping.fanoutY_map = arch_props_.FanoutY();

  return mapping;
}

//
// FindTargetStorageLevel()
//
unsigned FindTargetStorageLevel(config::CompoundConfigNode directive)
{
  auto num_storage_levels = arch_props_.StorageLevels();
    
  //
  // Find the target storage level. This can be specified as either a name or an ID.
  //
  std::string storage_level_name;
  unsigned storage_level_id;
    
  if (directive.lookupValue("target", storage_level_name))
  {
    // Find this name within the storage hierarchy in the arch specs.
    for (storage_level_id = 0; storage_level_id < num_storage_levels; storage_level_id++)
    {
      if (arch_props_.Specs().topology.GetStorageLevel(storage_level_id)->level_name == storage_level_name)
        break;
    }
    if (storage_level_id == num_storage_levels)
    {
      std::cerr << "ERROR: target storage level not found: " << storage_level_name << std::endl;
      exit(1);
    }
  }
  else
  {
    int id;
    assert(directive.lookupValue("target", id));
    assert(id >= 0  && id < int(num_storage_levels));
    storage_level_id = static_cast<unsigned>(id);
  }

  assert(storage_level_id < num_storage_levels);

  return storage_level_id;
}

//
// FindTargetTilingLevel()
//
unsigned FindTargetTilingLevel(config::CompoundConfigNode directive, std::string type)
{
  unsigned storage_level_id = FindTargetStorageLevel(directive);

  //
  // Translate this storage ID to a tiling ID.
  //
  unsigned tiling_level_id;
  if (type == "temporal" || type == "datatype" || type == "bypass")
  {
    // This should always succeed.
    tiling_level_id = arch_props_.TemporalToTiling(storage_level_id);
  }
  else if (type == "spatial")
  {
    // This will fail if this level isn't a spatial tiling level.
    try
    {
      tiling_level_id = arch_props_.SpatialToTiling(storage_level_id);
    }
    catch (const std::out_of_range& oor)
    {
      std::cerr << "ERROR: cannot find spatial tiling level associated with "
                << "storage level " << arch_props_.StorageLevelName(storage_level_id)
                << ". This is because the number of instances of the next-inner "
                << "level ";
      if (storage_level_id != 0)
      {
        std::cerr << "(" << arch_props_.StorageLevelName(storage_level_id-1) << ") ";
      }
      std::cerr << "is the same as this level, which means there cannot "
                << "be a spatial fanout." << std::endl;
      exit(1);
    }
  }
  else
  {
    std::cerr << "ERROR: unrecognized mapping directive type: " << type << std::endl;
    exit(1);
  }

  return tiling_level_id;
}

//
// Parse user factors.
//
<<<<<<< HEAD
std::map<problem::Shape::FlattenedDimensionID, std::pair<int,int>> ParseUserFactors(config::CompoundConfigNode directive)
{
  std::map<problem::Shape::FlattenedDimensionID, std::pair<int,int>> retval;
=======
std::map<problem::Shape::DimensionID, std::pair<int,int>> ParseUserFactors(config::CompoundConfigNode directive)
{
  std::map<problem::Shape::DimensionID, std::pair<int,int>> retval;
>>>>>>> c1ca4d02
    
  std::string buffer;
  if (directive.lookupValue("factors", buffer))
  {
    std::regex re("([A-Za-z]+)[[:space:]]*[=]*[[:space:]]*([0-9]+)(,([0-9]+))?", std::regex::extended);
    std::smatch sm;
    std::string str = std::string(buffer);

    while (std::regex_search(str, sm, re))
    {
      std::string dimension_name = sm[1];
      problem::Shape::FlattenedDimensionID dimension;
      try
      {
        dimension = problem::GetShape()->FlattenedDimensionNameToID.at(dimension_name);
      }
      catch (const std::out_of_range& oor)
      {
        std::cerr << "ERROR: parsing factors: " << buffer << ": dimension " << dimension_name
                  << " not found in problem shape." << std::endl;
        exit(1);
      }

      int end = std::stoi(sm[2]);
      if (end == 0)
      {
        std::cerr << "WARNING: Interpreting 0 to mean full problem dimension instead of residue." << std::endl;
        end = workload_.GetFlattenedBound(dimension);
      }
      // else if (end > workload_.GetBound(dimension))
      // {
      //   std::cerr << "WARNING: Directive " << dimension << "=" << end
      //             << " exceeds problem dimension " << dimension << "="
      //             << workload_.GetBound(dimension) << ". Setting directive "
      //             << dimension << "=" << workload_.GetBound(dimension) << std::endl;
      //   end = workload_.GetBound(dimension);
      // }
      else
      {
        assert(end > 0);
      }

      int residual_end = end;
      if (sm[4] != "")
      {
        residual_end = std::stoi(sm[4]);
      }

      // Found all the information we need to setup a factor!
      retval[dimension] = std::make_pair<>(end, residual_end);

      str = sm.suffix().str();
    }
  }

  return retval;
}

//
// Parse user permutations.
//
std::vector<problem::Shape::FlattenedDimensionID> ParseUserPermutations(config::CompoundConfigNode directive)
{
  std::vector<problem::Shape::FlattenedDimensionID> retval;
    
  std::string buffer;
  if (directive.lookupValue("permutation", buffer))
  {
    std::istringstream iss(buffer);
    char token;
    while (iss >> token)
    {
      auto dimension = problem::GetShape()->FlattenedDimensionNameToID.at(std::string(1, token)); // note: can fault.
      retval.push_back(dimension);
    }
  }

  return retval;
}

//
// Parse user datatype bypass settings.
//
void ParseUserDatatypeBypassSettings(config::CompoundConfigNode directive,
                                     unsigned level,
                                     problem::PerDataSpace<std::string>& user_bypass_strings)
{
  // Datatypes to "keep" at this level.
  if (directive.exists("keep"))
  {
    std::vector<std::string> datatype_strings;
    directive.lookupArrayValue("keep", datatype_strings);
    for (const std::string& datatype_string: datatype_strings)
    {
      auto datatype = problem::GetShape()->DataSpaceNameToID.at(datatype_string);
      user_bypass_strings.at(datatype).at(level) = '1';
    }
  }
      
  // Datatypes to "bypass" at this level.
  if (directive.exists("bypass"))
  {
    std::vector<std::string> datatype_strings;
    directive.lookupArrayValue("bypass", datatype_strings);
    for (const std::string& datatype_string: datatype_strings)
    {
      auto datatype = problem::GetShape()->DataSpaceNameToID.at(datatype_string);
      user_bypass_strings.at(datatype).at(level) = '0';
    }
  }
}

//
// Parse user skew.
//
loop::Nest::SkewDescriptor ParseUserSkew(config::CompoundConfigNode directive)
{
  loop::Nest::SkewDescriptor skew_descriptor;

  if (!directive.lookupValue("modulo", skew_descriptor.modulo))
  {
    std::cerr << "ERROR: parsing skew directive: no modulo specified." << std::endl;
    std::exit(1);
  }

  if (!directive.exists("terms"))
  {
    std::cerr << "ERROR: parsing skew directive: no terms specified." << std::endl;
    std::exit(1);
  }

  auto expr_cfg = directive.lookup("terms");
  assert(expr_cfg.isList());
  
  int len = expr_cfg.getLength();
  for (int i = 0; i < len; i ++)
  {
    loop::Nest::SkewDescriptor::Term term;
    auto term_cfg = expr_cfg[i];

    if (term_cfg.exists("constant"))
    {
      term_cfg.lookupValue("constant", term.constant);
    }

    if (term_cfg.exists("variable"))
    {
      auto variable = term_cfg.lookup("variable");
      std::string buffer;
      variable.lookupValue("dimension", buffer);
      term.variable.dimension = problem::GetShape()->FlattenedDimensionNameToID.at(buffer);

      variable.lookupValue("type", buffer);
      if (buffer == "spatial")
        term.variable.is_spatial = true;
      else if (buffer == "temporal")
        term.variable.is_spatial = false;
      else
      {
        std::cerr << "ERROR: skew variable type must be spatial or temporal." << std::endl;
        std::exit(1);
      }
    }

    if (term_cfg.exists("bound"))
    {
      auto bound = term_cfg.lookup("bound");
      std::string buffer;
      bound.lookupValue("dimension", buffer);
      term.bound.dimension = problem::GetShape()->FlattenedDimensionNameToID.at(buffer);

      bound.lookupValue("type", buffer);
      if (buffer == "spatial")
        term.bound.is_spatial = true;
      else if (buffer == "temporal")
        term.bound.is_spatial = false;
      else
      {
        std::cerr << "ERROR: skew bound type must be spatial or temporal." << std::endl;
        std::exit(1);
      }
    }

    skew_descriptor.terms.push_back(term);
  }

  return skew_descriptor;
}

} // namespace mapping<|MERGE_RESOLUTION|>--- conflicted
+++ resolved
@@ -45,13 +45,8 @@
 //
 unsigned FindTargetStorageLevel(config::CompoundConfigNode directive);
 unsigned FindTargetTilingLevel(config::CompoundConfigNode constraint, std::string type);
-<<<<<<< HEAD
 std::map<problem::Shape::FlattenedDimensionID, std::pair<int,int>> ParseUserFactors(config::CompoundConfigNode constraint);
 std::vector<problem::Shape::FlattenedDimensionID> ParseUserPermutations(config::CompoundConfigNode constraint);
-=======
-std::map<problem::Shape::DimensionID, std::pair<int,int>> ParseUserFactors(config::CompoundConfigNode constraint);
-std::vector<problem::Shape::DimensionID> ParseUserPermutations(config::CompoundConfigNode constraint);
->>>>>>> c1ca4d02
 void ParseUserDatatypeBypassSettings(config::CompoundConfigNode constraint,
                                      unsigned level,
                                      problem::PerDataSpace<std::string>& user_bypass_strings);
@@ -69,20 +64,12 @@
 
   workload_ = workload;
   
-<<<<<<< HEAD
   std::map<unsigned, std::map<problem::Shape::FlattenedDimensionID, std::pair<int,int>>> user_factors;
   std::map<unsigned, std::vector<problem::Shape::FlattenedDimensionID>> user_permutations;
   std::map<unsigned, std::uint32_t> user_spatial_splits;
   problem::PerDataSpace<std::string> user_bypass_strings;
   std::map<unsigned, double> confidence_thresholds;
   std::unordered_map<unsigned, loop::Nest::SkewDescriptor> user_skews;
-=======
-  std::map<unsigned, std::map<problem::Shape::DimensionID, std::pair<int,int>>> user_factors;
-  std::map<unsigned, std::vector<problem::Shape::DimensionID>> user_permutations;
-  std::map<unsigned, std::uint32_t> user_spatial_splits;
-  problem::PerDataSpace<std::string> user_bypass_strings;
-  std::map<unsigned, double> confidence_thresholds;
->>>>>>> c1ca4d02
 
   // Initialize user bypass strings to "XXXXX...1" (note the 1 at the end).
   // FIXME: there's probably a cleaner way/place to initialize this.
@@ -224,13 +211,8 @@
   }
 
   // Validity checks.
-<<<<<<< HEAD
   std::map<problem::Shape::FlattenedDimensionID, int> prod;
   for (unsigned dim = 0; dim < problem::GetShape()->NumFlattenedDimensions; dim++)
-=======
-  std::map<problem::Shape::DimensionID, int> prod;
-  for (unsigned dim = 0; dim < problem::GetShape()->NumDimensions; dim++)
->>>>>>> c1ca4d02
     prod[dim] = 0;
 
   // (((resP3-1)*P2 + (resP2-1))*P1 + (resP1-1))*P0 + resP0  
@@ -240,32 +222,19 @@
       prod[loop.dimension] = prod[loop.dimension]*loop.end + loop.residual_end-1;
   }
 
-<<<<<<< HEAD
   for (unsigned dim = 0; dim < problem::GetShape()->NumFlattenedDimensions; dim++)
-=======
-  for (unsigned dim = 0; dim < problem::GetShape()->NumDimensions; dim++)
->>>>>>> c1ca4d02
     prod[dim]++;
 
   // All user-provided factors must multiply-up to the dimension size.
   bool fault = false;
   for (unsigned dim = 0; dim < problem::GetShape()->NumFlattenedDimensions; dim++)
   {
-<<<<<<< HEAD
     if (prod[dim] != workload_.GetFlattenedBound(dim))
     {
       std::cerr << "ERROR: parsing mapping: product of all factors of dimension "
                 << problem::GetShape()->FlattenedDimensionIDToName.at(dim) << " is "
                 << prod[dim] << ", which is not equal to "
                 << "the dimension size of the workload " << workload_.GetFlattenedBound(dim)
-=======
-    if (prod[dim] != workload_.GetBound(dim))
-    {
-      std::cerr << "ERROR: parsing mapping: product of all factors of dimension "
-                << problem::GetShape()->DimensionIDToName.at(dim) << " is "
-                << prod[dim] << ", which is not equal to "
-                << "the dimension size of the workload " << workload_.GetBound(dim)
->>>>>>> c1ca4d02
                 << "." << std::endl;
       fault = true;
     }
@@ -346,12 +315,7 @@
   } // for (pvi)
 
   mapping.confidence_thresholds = confidence_thresholds;
-<<<<<<< HEAD
   mapping.loop_nest.skew_descriptors = user_skews;
-=======
-
-    // Finalize mapping.
->>>>>>> c1ca4d02
   mapping.id = 0;
   mapping.fanoutX_map = arch_props_.FanoutX();
   mapping.fanoutY_map = arch_props_.FanoutY();
@@ -449,15 +413,9 @@
 //
 // Parse user factors.
 //
-<<<<<<< HEAD
 std::map<problem::Shape::FlattenedDimensionID, std::pair<int,int>> ParseUserFactors(config::CompoundConfigNode directive)
 {
   std::map<problem::Shape::FlattenedDimensionID, std::pair<int,int>> retval;
-=======
-std::map<problem::Shape::DimensionID, std::pair<int,int>> ParseUserFactors(config::CompoundConfigNode directive)
-{
-  std::map<problem::Shape::DimensionID, std::pair<int,int>> retval;
->>>>>>> c1ca4d02
     
   std::string buffer;
   if (directive.lookupValue("factors", buffer))
