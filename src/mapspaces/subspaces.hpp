--- conflicted
+++ resolved
@@ -49,72 +49,18 @@
   CartesianCounterDynamic tiling_counter_;
 
  public:
-<<<<<<< HEAD
-  IndexFactorizationSpace() :
-      tiling_counter_(problem::GetShape()->NumFlattenedDimensions)
-  { }
+  IndexFactorizationSpace();
 
   void Init(const problem::Workload &workload,
             std::map<problem::Shape::FlattenedDimensionID, std::uint64_t> cofactors_order,
             std::map<problem::Shape::FlattenedDimensionID, std::map<unsigned, unsigned long>> prefactors =
             std::map<problem::Shape::FlattenedDimensionID, std::map<unsigned, unsigned long>>(),
             std::map<problem::Shape::FlattenedDimensionID, std::map<unsigned, unsigned long>> maxfactors =
-            std::map<problem::Shape::FlattenedDimensionID, std::map<unsigned, unsigned long>>()
-           )
-  {
-    problem::PerFlattenedDimension<uint128_t> counter_base;
-    for (int idim = 0; idim < int(problem::GetShape()->NumFlattenedDimensions); idim++)
-    {
-      auto dim = problem::Shape::FlattenedDimensionID(idim);
+            std::map<problem::Shape::FlattenedDimensionID, std::map<unsigned, unsigned long>>());
 
-      if (prefactors.find(dim) == prefactors.end())
-        dimension_factors_[idim] = Factors(workload.GetFlattenedBound(dim), cofactors_order[dim]);
-      else
-        dimension_factors_[idim] = Factors(workload.GetFlattenedBound(dim), cofactors_order[dim], prefactors[dim]);
-
-      if (maxfactors.find(dim) != maxfactors.end())
-        dimension_factors_[idim].PruneMax(maxfactors[dim]);
-
-      counter_base[idim] = dimension_factors_[idim].size();
-    }
-
-    tiling_counter_.Init(counter_base);
-
-    std::cout << "Initializing Index Factorization subspace." << std::endl;
-    for (int dim = 0; dim < int(problem::GetShape()->NumFlattenedDimensions); dim++)
-    {
-      std::cout << "  Factorization options along problem dimension "
-                << problem::GetShape()->FlattenedDimensionIDToName.at(dim) << " = "
-                << counter_base[dim] << std::endl;
-    }
-  }
-
-  unsigned long GetFactor(uint128_t nest_id, problem::Shape::FlattenedDimensionID dim, unsigned level)
-  {
-    auto idim = unsigned(dim);
-    tiling_counter_.Set(nest_id);
-    auto cartesian_idx = tiling_counter_.Read();    
-    return dimension_factors_[idim][std::uint64_t(cartesian_idx[idim])][level];
-  }
-
-  uint128_t Size() const
-  {
-    return tiling_counter_.EndInteger();
-  }
-=======
-  IndexFactorizationSpace();
-
-  void Init(const problem::Workload &workload,
-            std::map<problem::Shape::DimensionID, std::uint64_t> cofactors_order,
-            std::map<problem::Shape::DimensionID, std::map<unsigned, unsigned long>> prefactors =
-            std::map<problem::Shape::DimensionID, std::map<unsigned, unsigned long>>(),
-            std::map<problem::Shape::DimensionID, std::map<unsigned, unsigned long>> maxfactors =
-            std::map<problem::Shape::DimensionID, std::map<unsigned, unsigned long>>());
-
-  unsigned long GetFactor(uint128_t nest_id, problem::Shape::DimensionID dim, unsigned level);
+  unsigned long GetFactor(uint128_t nest_id, problem::Shape::FlattenedDimensionID dim, unsigned level);
 
   uint128_t Size() const;
->>>>>>> c76ddc7e
 };
 
 //--------------------------------------------//
@@ -136,108 +82,16 @@
   Factoradic<problem::Shape::FlattenedDimensionID> factoradic_;
 
  public:
-<<<<<<< HEAD
-  PermutationSpace()
-  {
-    for (unsigned i = 0; i < unsigned(problem::GetShape()->NumFlattenedDimensions); i++)
-    {
-      canonical_pattern_.push_back(problem::Shape::FlattenedDimensionID(i));
-    }
-  }
-
-  void Init(uint64_t num_levels)
-  {
-    num_levels_ = num_levels;
-    patterns_.clear();
-    size_.clear();
-  }
-
-  void InitLevelCanonical(uint64_t level)
-  {
-    InitLevel(level, canonical_pattern_);
-  }
-
-  void InitLevel(uint64_t level, std::vector<problem::Shape::FlattenedDimensionID> user_prefix,
-                 std::vector<problem::Shape::FlattenedDimensionID> pruned_dimensions = {})
-  {
-    assert(level < num_levels_);
-
-    // Merge pruned dimensions with user prefix, with all unit factors at the
-    // beginning followed by user-specified non-unit factors, i.e.,
-    // <unit-factors><user-specified-non-unit-factors><free-non-unit-factors>
-    // <unit-factors><user-specified-non-unit-factors> = baked_prefix
-    // <free-non-unit-factors> = permutable_suffix
-    std::vector<problem::Shape::FlattenedDimensionID> baked_prefix = pruned_dimensions;
-
-    for (auto dim : user_prefix)
-      if (std::find(pruned_dimensions.begin(), pruned_dimensions.end(), dim) == pruned_dimensions.end())
-        baked_prefix.push_back(dim);
-
-    std::set<problem::Shape::FlattenedDimensionID> unspecified_dimensions;
-    for (unsigned i = 0; i < unsigned(problem::GetShape()->NumFlattenedDimensions); i++)
-      unspecified_dimensions.insert(problem::Shape::FlattenedDimensionID(i));
-    
-    for (auto& dim : baked_prefix)
-      unspecified_dimensions.erase(dim);
-    
-    std::vector<problem::Shape::FlattenedDimensionID> permutable_suffix;
-    for (auto& dim : unspecified_dimensions)
-      permutable_suffix.push_back(dim);
-
-    assert(baked_prefix.size() + permutable_suffix.size() == unsigned(problem::GetShape()->NumFlattenedDimensions));
-
-    patterns_[level] = { baked_prefix, permutable_suffix };
-    size_[level] = factoradic_.Factorial(permutable_suffix.size());
-  }
-
-  std::vector<std::vector<problem::Shape::FlattenedDimensionID>> GetPatterns(uint128_t id)
-  {
-    std::vector<std::vector<problem::Shape::FlattenedDimensionID>> retval;
-
-    for (unsigned level = 0; level < num_levels_; level++)
-    {
-      auto& pattern = patterns_.at(level);
-      if (pattern.baked_prefix.size() == unsigned(problem::GetShape()->NumFlattenedDimensions))
-      {
-        retval.push_back(pattern.baked_prefix);
-      }
-      else
-      {
-        std::vector<problem::Shape::FlattenedDimensionID> permuted_suffix = pattern.permutable_suffix;
-        factoradic_.Permute(permuted_suffix.data(), permuted_suffix.size(),
-                            std::uint64_t(id % size_.at(level)));
-        id = id / size_.at(level);
-        std::vector<problem::Shape::FlattenedDimensionID> final_pattern = pattern.baked_prefix;
-        final_pattern.insert(final_pattern.end(), permuted_suffix.begin(), permuted_suffix.end());
-
-        retval.push_back(final_pattern);
-      }
-    }
-
-    return retval;
-  }
-
-  uint128_t Size() const
-  {
-    uint128_t product = 1;
-    for (unsigned level = 0; level < num_levels_; level++)
-    {
-      product *= size_.at(level);
-    }
-    return product;
-  }
-=======
   PermutationSpace();
 
   void Init(uint64_t num_levels);
   void InitLevelCanonical(uint64_t level);
-  void InitLevel(uint64_t level, std::vector<problem::Shape::DimensionID> user_prefix,
-                 std::vector<problem::Shape::DimensionID> pruned_dimensions = {});
+  void InitLevel(uint64_t level, std::vector<problem::Shape::FlattenedDimensionID> user_prefix,
+                 std::vector<problem::Shape::FlattenedDimensionID> pruned_dimensions = {});
 
-  std::vector<std::vector<problem::Shape::DimensionID>> GetPatterns(uint128_t id);
+  std::vector<std::vector<problem::Shape::FlattenedDimensionID>> GetPatterns(uint128_t id);
 
   uint128_t Size() const;
->>>>>>> c76ddc7e
 };
 
 //--------------------------------------------//
@@ -264,61 +118,9 @@
  public:
   SpatialSplitSpace();
 
-<<<<<<< HEAD
-  void Init(uint64_t num_levels)
-  {
-    num_levels_ = num_levels;
-    is_user_specified_.clear();
-    user_splits_.clear();
-    size_.clear();
-    unit_factors_.clear();
-  }
-
-  void InitLevel(uint64_t level, unsigned unit_factors = 0)
-  {
-    assert(level < num_levels_);
-    is_user_specified_[level] = false;
-    unit_factors_[level] = unit_factors;
-    size_[level] = int(problem::GetShape()->NumFlattenedDimensions) + 1 - unit_factors;
-  }
-
-  void InitLevelUserSpecified(uint64_t level, std::uint32_t user_split)
-  {
-    assert(level < num_levels_);
-    is_user_specified_[level] = true;
-    user_splits_[level] = user_split;
-    size_[level] = 1;
-  }
-
-  std::map<unsigned, std::uint32_t> GetSplits(uint128_t id)
-  {
-    std::map<unsigned, std::uint32_t> retval;
-    
-    for (unsigned level = 0; level < num_levels_; level++)
-    {
-      // Is this a spatial level (i.e., was this level initialized at all)?
-      auto it_is_user_specified = is_user_specified_.find(level);
-      if (it_is_user_specified != is_user_specified_.end())
-      {
-        // Was this level user-specified?
-        if (it_is_user_specified->second)
-        {
-          // User-specified
-          retval[level] = user_splits_.at(level);
-        }
-        else
-        {
-          // Variable
-          retval[level] = unit_factors_.at(level) + std::uint32_t(id % size_.at(level));
-          id = id / size_.at(level);
-        }
-      }      
-    }
-=======
   void Init(uint64_t num_levels);
   void InitLevel(uint64_t level, unsigned unit_factors = 0);
   void InitLevelUserSpecified(uint64_t level, std::uint32_t user_split);
->>>>>>> c76ddc7e
 
   std::map<unsigned, std::uint32_t> GetSplits(uint128_t id);
 
