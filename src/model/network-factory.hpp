/* Copyright (c) 2019, NVIDIA CORPORATION. All rights reserved.
 * 
 * Redistribution and use in source and binary forms, with or without
 * modification, are permitted provided that the following conditions
 * are met:
 *  * Redistributions of source code must retain the above copyright
 *    notice, this list of conditions and the following disclaimer.
 *  * Redistributions in binary form must reproduce the above copyright
 *    notice, this list of conditions and the following disclaimer in the
 *    documentation and/or other materials provided with the distribution.
 *  * Neither the name of NVIDIA CORPORATION nor the names of its
 *    contributors may be used to endorse or promote products derived
 *    from this software without specific prior written permission.
 * 
 * THIS SOFTWARE IS PROVIDED BY THE COPYRIGHT HOLDERS ``AS IS'' AND ANY
 * EXPRESS OR IMPLIED WARRANTIES, INCLUDING, BUT NOT LIMITED TO, THE
 * IMPLIED WARRANTIES OF MERCHANTABILITY AND FITNESS FOR A PARTICULAR
 * PURPOSE ARE DISCLAIMED.  IN NO EVENT SHALL THE COPYRIGHT OWNER OR
 * CONTRIBUTORS BE LIABLE FOR ANY DIRECT, INDIRECT, INCIDENTAL, SPECIAL,
 * EXEMPLARY, OR CONSEQUENTIAL DAMAGES (INCLUDING, BUT NOT LIMITED TO,
 * PROCUREMENT OF SUBSTITUTE GOODS OR SERVICES; LOSS OF USE, DATA, OR
 * PROFITS; OR BUSINESS INTERRUPTION) HOWEVER CAUSED AND ON ANY THEORY
 * OF LIABILITY, WHETHER IN CONTRACT, STRICT LIABILITY, OR TORT
 * (INCLUDING NEGLIGENCE OR OTHERWISE) ARISING IN ANY WAY OUT OF THE USE
 * OF THIS SOFTWARE, EVEN IF ADVISED OF THE POSSIBILITY OF SUCH DAMAGE.
 */

#pragma once

#include "model/network.hpp"
#include "model/network-legacy.hpp"
//#include "model/network-reduction-tree.hpp"
//#include "model/network-simple-multicast.hpp"
#include "compound-config/compound-config.hpp"

namespace model
{

//--------------------------------------------//
//                Network Factory             //
//--------------------------------------------//

class NetworkFactory
{
 public:

  // Parse network type and instantiate a Spec object of that network type.
<<<<<<< HEAD
  static std::shared_ptr<NetworkSpecs> ParseSpecs(config::CompoundConfigNode network, uint32_t n_elements)
  {
    std::shared_ptr<NetworkSpecs> specs;

    std::string network_class;
    if (network.lookupValue("class", network_class))
    {
      if (network_class.compare("XY_NoC") == 0 || network_class.compare("Legacy") == 0)
      {
        auto legacy_specs = LegacyNetwork::ParseSpecs(network, n_elements);
        specs = std::make_shared<LegacyNetwork::Specs>(legacy_specs);
      }
      // else if (network_class.compare("ReductionTree") == 0)
      // {
      //   auto reduction_tree_specs = ReductionTreeNetwork::ParseSpecs(network, n_elements);
      //   specs = std::make_shared<ReductionTreeNetwork::Specs>(reduction_tree_specs);
      // }
      // else if (network_class.compare("SimpleMulticast") == 0)
      // {
      //   auto simple_multicast_specs = SimpleMulticastNetwork::ParseSpecs(network, n_elements);
      //   specs = std::make_shared<SimpleMulticastNetwork::Specs>(simple_multicast_specs);
      // }

      else
      {
        std::cerr << "ERROR: unrecognized network class: " << network_class << std::endl;
        exit(1);
      }
    }
    else
    {
      std::cerr << "ERROR: class name not found in network spec." << std::endl;
      exit(1);
    }

    return specs;
  }

  // Instantiate a network object based on a given spec.
  static std::shared_ptr<Network> Construct(std::shared_ptr<NetworkSpecs> specs)
  {
    std::shared_ptr<Network> network;

    if (specs->Type() == "Legacy")
    {
      auto legacy_specs = *std::static_pointer_cast<LegacyNetwork::Specs>(specs);
      auto legacy_network = std::make_shared<LegacyNetwork>(legacy_specs);
      network = std::static_pointer_cast<Network>(legacy_network);
    }
    // else if (specs->Type() == "ReductionTree")
    // {
    //   auto reduction_tree_specs = *std::static_pointer_cast<ReductionTreeNetwork::Specs>(specs);
    //   auto reduction_tree_network = std::make_shared<ReductionTreeNetwork>(reduction_tree_specs);
    //   network = std::static_pointer_cast<Network>(reduction_tree_network);
    // }
    // else if (specs->Type() == "SimpleMulticast")
    // {
    //   auto simple_multicast_specs = *std::static_pointer_cast<SimpleMulticastNetwork::Specs>(specs);
    //   auto simple_multicast_network = std::make_shared<SimpleMulticastNetwork>(simple_multicast_specs);
    //   network = std::static_pointer_cast<Network>(simple_multicast_network);
    // }

    else
    {
      std::cerr << "ERROR: unrecognized network type: " << specs->Type() << std::endl;
      exit(1);
    }

    return network;
  }
=======
  static std::shared_ptr<NetworkSpecs> ParseSpecs(config::CompoundConfigNode network, uint32_t n_elements);

  // Instantiate a network object based on a given spec.
  static std::shared_ptr<Network> Construct(std::shared_ptr<NetworkSpecs> specs);
>>>>>>> c76ddc7e

}; // class NetworkFactory

} // namespace model<|MERGE_RESOLUTION|>--- conflicted
+++ resolved
@@ -29,8 +29,8 @@
 
 #include "model/network.hpp"
 #include "model/network-legacy.hpp"
-//#include "model/network-reduction-tree.hpp"
-//#include "model/network-simple-multicast.hpp"
+#include "model/network-reduction-tree.hpp"
+#include "model/network-simple-multicast.hpp"
 #include "compound-config/compound-config.hpp"
 
 namespace model
@@ -45,83 +45,10 @@
  public:
 
   // Parse network type and instantiate a Spec object of that network type.
-<<<<<<< HEAD
-  static std::shared_ptr<NetworkSpecs> ParseSpecs(config::CompoundConfigNode network, uint32_t n_elements)
-  {
-    std::shared_ptr<NetworkSpecs> specs;
-
-    std::string network_class;
-    if (network.lookupValue("class", network_class))
-    {
-      if (network_class.compare("XY_NoC") == 0 || network_class.compare("Legacy") == 0)
-      {
-        auto legacy_specs = LegacyNetwork::ParseSpecs(network, n_elements);
-        specs = std::make_shared<LegacyNetwork::Specs>(legacy_specs);
-      }
-      // else if (network_class.compare("ReductionTree") == 0)
-      // {
-      //   auto reduction_tree_specs = ReductionTreeNetwork::ParseSpecs(network, n_elements);
-      //   specs = std::make_shared<ReductionTreeNetwork::Specs>(reduction_tree_specs);
-      // }
-      // else if (network_class.compare("SimpleMulticast") == 0)
-      // {
-      //   auto simple_multicast_specs = SimpleMulticastNetwork::ParseSpecs(network, n_elements);
-      //   specs = std::make_shared<SimpleMulticastNetwork::Specs>(simple_multicast_specs);
-      // }
-
-      else
-      {
-        std::cerr << "ERROR: unrecognized network class: " << network_class << std::endl;
-        exit(1);
-      }
-    }
-    else
-    {
-      std::cerr << "ERROR: class name not found in network spec." << std::endl;
-      exit(1);
-    }
-
-    return specs;
-  }
-
-  // Instantiate a network object based on a given spec.
-  static std::shared_ptr<Network> Construct(std::shared_ptr<NetworkSpecs> specs)
-  {
-    std::shared_ptr<Network> network;
-
-    if (specs->Type() == "Legacy")
-    {
-      auto legacy_specs = *std::static_pointer_cast<LegacyNetwork::Specs>(specs);
-      auto legacy_network = std::make_shared<LegacyNetwork>(legacy_specs);
-      network = std::static_pointer_cast<Network>(legacy_network);
-    }
-    // else if (specs->Type() == "ReductionTree")
-    // {
-    //   auto reduction_tree_specs = *std::static_pointer_cast<ReductionTreeNetwork::Specs>(specs);
-    //   auto reduction_tree_network = std::make_shared<ReductionTreeNetwork>(reduction_tree_specs);
-    //   network = std::static_pointer_cast<Network>(reduction_tree_network);
-    // }
-    // else if (specs->Type() == "SimpleMulticast")
-    // {
-    //   auto simple_multicast_specs = *std::static_pointer_cast<SimpleMulticastNetwork::Specs>(specs);
-    //   auto simple_multicast_network = std::make_shared<SimpleMulticastNetwork>(simple_multicast_specs);
-    //   network = std::static_pointer_cast<Network>(simple_multicast_network);
-    // }
-
-    else
-    {
-      std::cerr << "ERROR: unrecognized network type: " << specs->Type() << std::endl;
-      exit(1);
-    }
-
-    return network;
-  }
-=======
   static std::shared_ptr<NetworkSpecs> ParseSpecs(config::CompoundConfigNode network, uint32_t n_elements);
 
   // Instantiate a network object based on a given spec.
   static std::shared_ptr<Network> Construct(std::shared_ptr<NetworkSpecs> specs);
->>>>>>> c76ddc7e
 
 }; // class NetworkFactory
 
