--- conflicted
+++ resolved
@@ -131,25 +131,6 @@
     assert(block_size != 0);
   }
 
-<<<<<<< HEAD
-  // MetaData Block size
-  std::uint32_t metadata_block_size;
-  specs.metadata_block_size = 1;
-  if (buffer.lookupValue("metadata-block-size", metadata_block_size))
-  {
-    specs.metadata_block_size = metadata_block_size;
-  }
-
-  // Metadata data width
-  // we currently consider metadata to be stored in the same storage
-  // metadata data width is important to get a realistic size for the metadata
-  // default to 0 -> no metadata
-  // FIXME: consider metatdata as its own dataspace
-  std::uint32_t metadata_word_bits;
-  specs.metadata_word_bits = 0;
-  if (buffer.lookupValue("metadata_datawidth", metadata_word_bits)){
-     specs.metadata_word_bits = metadata_word_bits;
-=======
   // we currently consider metadata and data storages always form a pair
   // metadata data width is important to get a realistic size for the metadata
   // default to all attributes to 0 -> no metadata
@@ -231,15 +212,14 @@
   specs.decompression_supported = false; // from parent to child
   if (buffer.lookupValue("decompression_supported", supported))
   {
-	specs.decompression_supported = supported;
+    specs.decompression_supported = supported;
   }
 
   // compression from child to parent
   specs.compression_supported = false;
   if (buffer.lookupValue("compression_supported", supported))
   {
-	specs.compression_supported = supported;
->>>>>>> c1ca4d02
+    specs.compression_supported = supported;
   }
 
   // Cluster size.
@@ -251,21 +231,13 @@
     specs.cluster_size = cluster_size;
   }
   else if (buffer.lookupValue("width", width)||
-<<<<<<< HEAD
-           buffer.lookupValue("memory_width", width))
-=======
            buffer.lookupValue("memory_width", width) ||
            buffer.lookupValue("data_storage_width", width))
->>>>>>> c1ca4d02
   {
     word_bits = specs.word_bits.Get();
     block_size = specs.block_size.Get();
     if (width % (word_bits * block_size)  != 0){
-<<<<<<< HEAD
-      std::cout << "ERROR: width: " << width << "  block_size: " << block_size << "  word_bits: " << word_bits << std::endl;
-=======
       std::cout << "ERROR: data storage width: " << width << "  block_size: " << block_size << "  word_bits: " << word_bits << std::endl;
->>>>>>> c1ca4d02
     }
     assert(width % (word_bits * block_size)  == 0);
     specs.cluster_size = width / (word_bits * block_size);
@@ -446,12 +418,8 @@
     specs.update_network_name = update_network_name;
   }
 
-<<<<<<< HEAD
-  bool allow_overbooking = false;
-=======
   // Overbooking Spec
   bool allow_overbooking;
->>>>>>> c1ca4d02
   if (buffer.lookupValue("allow_overbooking", allow_overbooking)){
      specs.allow_overbooking = allow_overbooking;
   } else {
@@ -709,14 +677,6 @@
 
         std::string data_space_name = problem::GetShape()->DataSpaceIDToName.at(pvi);
 
-<<<<<<< HEAD
-        if (per_level_compression_info.find(data_space_name) != per_level_compression_info.end()
-            && per_level_compression_info.at(data_space_name).compressed){
-            working_set_size = workload->GetDensity(pvi)->GetTileOccupancyByConfidence(dense_working_set_size, confidence_constraint);
-        } else {
-            working_set_size = ceil(dense_working_set_size * confidence_constraint);
-        }
-=======
         (void) workload;
         (void) per_level_compression_info;
 
@@ -729,7 +689,6 @@
          {
             working_set_size = ceil(dense_working_set_size * confidence_constraint);
          }
->>>>>>> c1ca4d02
         required_capacity += working_set_size;
       }
     }
@@ -803,35 +762,6 @@
   network_drain_ = network;
 }
 
-
-<<<<<<< HEAD
-uint64_t GetMetaDataTileSize(tiling::DataMovementInfo per_datatype_tile_info, double tile_density){
-
-    uint64_t metadata_tile_size;
-
-    if (!per_datatype_tile_info.compressed){
-       return 0;
-    }
-
-    // compute the corresponding metadata tile size
-    if (per_datatype_tile_info.metadata_format == "bitmask"){
-       metadata_tile_size = per_datatype_tile_info.size;
-
-    } else if (per_datatype_tile_info.metadata_format == "RLE"){
-       // metadata_tile_size = compressed_tile_size;
-       metadata_tile_size = ceil(per_datatype_tile_info.size * tile_density);
-
-    } else if (per_datatype_tile_info.metadata_format == "CSR"){
-       metadata_tile_size = per_datatype_tile_info.dense_rank1_fills
-                            + per_datatype_tile_info.dense_rank0_fills * tile_density;
-
-    } else {
-       metadata_tile_size = 0;
-    }
-
-    return metadata_tile_size;
-=======
-
 std::uint64_t BufferLevel::ComputeMetaDataTileSizeInBit(const tiling::MetaDataTileOccupancy metadata_occupancy) const
 {
 
@@ -855,7 +785,6 @@
     size += per_rank_metadata_occupancy.MetaDataUnits() + per_rank_metadata_occupancy.PayloadUnits();
   }
   return ceil(size);
->>>>>>> c1ca4d02
 }
 
 void BufferLevel::ComputeTileOccupancyAndConfidence(const tiling::CompoundDataMovementInfo& tile,
@@ -863,17 +792,6 @@
 
   // collect tile sizes (data + metadata) for all dataspaces stored at the storage level
   // used for better distribution storage capacity to different dataspaces stored at this level
-<<<<<<< HEAD
-  double total_tile_size = 0;
-  for (unsigned pvi = 0; pvi < unsigned(problem::GetShape()->NumDataSpaces); pvi++){
-      if (tile[pvi].compressed){
-           total_tile_size += tile[pvi].size * tile[pvi].tile_density->GetTileExpectedDensity(tile[pvi].size);
-           total_tile_size += ceil(GetMetaDataTileSize(tile[pvi], tile[pvi].tile_density->GetTileExpectedDensity(tile[pvi].size))
-                                   * 1.0 * specs_.metadata_word_bits.Get() / specs_.word_bits.Get());
-      } else {
-           total_tile_size += tile[pvi].size;
-      }
-=======
   double all_dataspace_data_tile_size = 0;
   double all_dataspace_total_metadata_tile_size = 0;
   problem::PerDataSpace<double> expected_data_tile_sizes;
@@ -908,154 +826,12 @@
     }
     all_dataspace_data_tile_size += expected_data_tile_sizes[pvi];
     all_dataspace_total_metadata_tile_size += expected_metadata_tile_sizes[pvi];
->>>>>>> c1ca4d02
   }
 
   for (unsigned pvi = 0; pvi < unsigned(problem::GetShape()->NumDataSpaces); pvi++)
   {
     auto pv = problem::Shape::DataSpaceID(pvi);
 
-<<<<<<< HEAD
-    stats_.tile_size[pv] = tile[pvi].size;
-
-    double tile_confidence = 1.0;
-    uint64_t compressed_tile_size = 0;
-    uint64_t metadata_tile_size = 0;
-    double stored_data_density = 1.0;
-
-    // compute tile occupancy and associated confidence
-    // if the tile is not compressed, the confidence is just zero or one derived directly by a comparison of tile shape and allocated capacity
-    if (tile[pvi].compressed)
-    {
-
-      if (specs_.effective_size.IsSpecified()){
-
-        uint64_t allocated_effective_buffer_size; // buffer capacity allocated to this dataspace
-
-        uint64_t equivalent_metadata_tile_size; // metadata tile size normalized to data bitwidth
-        uint64_t updated_equivalent_metadata_tile_size; // updated metadata tile size generated by updated tile size
-
-        // initialize metadata tile size to be the expected value, as we do not know how much should be overbooked at this point
-        metadata_tile_size = GetMetaDataTileSize(tile[pvi], tile[pvi].tile_density->GetTileExpectedDensity(tile[pvi].size));
-        equivalent_metadata_tile_size = ceil((double)metadata_tile_size * specs_.metadata_word_bits.Get() / specs_.word_bits.Get());
-
-        // assign the dataspace storage capacity according to its tile size
-        if (total_tile_size != 0){
-          double ratio = (tile[pvi].size * tile[pvi].tile_density->GetTileExpectedDensity(tile[pvi].size) + equivalent_metadata_tile_size)/ total_tile_size;
-          allocated_effective_buffer_size = ceil(specs_.effective_size.Get() * ratio);
-        } else {
-          allocated_effective_buffer_size = specs_.effective_size.Get() ;
-        }
-
-        // confidence constraint is only useful when we actually allow overbooking for this memory level
-        double confidence_constraint = specs_.allow_overbooking.Get() ? confidence_threshold: 1.0;
-        tile_confidence = tile[pvi].tile_density->GetTileConfidenceByAllocatedCapacity(tile[pvi].size, allocated_effective_buffer_size - equivalent_metadata_tile_size);
-        stored_data_density = tile[pvi].tile_density->GetTileDensityByConfidence(tile[pvi].size,
-                                                                                tile_confidence,
-                                                                                allocated_effective_buffer_size - equivalent_metadata_tile_size);
-        compressed_tile_size = ceil(tile[pvi].size * stored_data_density);
-        metadata_tile_size = GetMetaDataTileSize(tile[pvi], stored_data_density);
-        equivalent_metadata_tile_size = ceil((double)metadata_tile_size * specs_.metadata_word_bits.Get() / specs_.word_bits.Get());
-
-
-        // Regenerate a conservative estimation if
-        // 1) tile takes too much space
-        // 2) there is still hope to get a more conservative tile occupancy (tile_confidence != 0)
-        // 3) there is still margin comparing to the confidence constraint (tile_confidence > confidence_constraint)
-        if (equivalent_metadata_tile_size + compressed_tile_size > allocated_effective_buffer_size
-            && tile_confidence != 0 && tile_confidence > confidence_constraint){
-
-           tile_confidence = tile[pvi].tile_density->GetTileConfidenceByAllocatedCapacity(tile[pvi].size, allocated_effective_buffer_size - equivalent_metadata_tile_size);
-           stored_data_density = tile[pvi].tile_density->GetTileDensityByConfidence(tile[pvi].size,
-                                                                                   tile_confidence,
-                                                                                   allocated_effective_buffer_size - equivalent_metadata_tile_size);
-
-           compressed_tile_size = ceil(tile[pvi].size * stored_data_density);
-           metadata_tile_size = GetMetaDataTileSize(tile[pvi], stored_data_density);
-           updated_equivalent_metadata_tile_size = ceil((double)metadata_tile_size * specs_.metadata_word_bits.Get() / specs_.word_bits.Get());
-
-           assert(updated_equivalent_metadata_tile_size + compressed_tile_size <= allocated_effective_buffer_size);
-
-        } else {
-           updated_equivalent_metadata_tile_size = equivalent_metadata_tile_size;
-        }
-
-        // if the occupancy is larger than allocated capacity, it means even with the currently assigned occupancy,
-        // the confidence constraint is not met -> no need to search for any other options, will be rejected
-
-        // if the occupancy is smaller than allocated capacity, it means we can strive to have larger occupancy to fit
-        // in the allocated capacity, leading to higher confidence and better utilization of memory -> search for it
-
-        // keep looking for better occupancy values (that result in higher tile confidences)
-        // given the available allocated storage capacity if the above estimation is too conservative
-        // stop searching when
-        //  1) the tile occupancy is larger than 0.99 of the allocated effective buffer size -- good enough
-        //  2) cannot find better storage occupancy values
-
-        uint64_t tmp_metadata_tile_size;
-        double tmp_tile_confidence;
-        double tmp_stored_data_density;
-        uint64_t tmp_compressed_tile_size;
-
-        if (updated_equivalent_metadata_tile_size + compressed_tile_size <= 0.99 * allocated_effective_buffer_size){
-
-          while( updated_equivalent_metadata_tile_size + compressed_tile_size <= 0.99 * allocated_effective_buffer_size &&
-                 updated_equivalent_metadata_tile_size != equivalent_metadata_tile_size){
-
-            equivalent_metadata_tile_size = updated_equivalent_metadata_tile_size;
-            tmp_tile_confidence = tile[pvi].tile_density->GetTileConfidenceByAllocatedCapacity(tile[pvi].size, allocated_effective_buffer_size - equivalent_metadata_tile_size);
-            tmp_stored_data_density = tile[pvi].tile_density->GetTileDensityByConfidence(tile[pvi].size,
-                                                                                        tmp_tile_confidence,
-                                                                                        allocated_effective_buffer_size - equivalent_metadata_tile_size);
-            tmp_compressed_tile_size = ceil(tile[pvi].size * tmp_stored_data_density);
-            tmp_metadata_tile_size = GetMetaDataTileSize(tile[pvi], tmp_stored_data_density);
-
-            updated_equivalent_metadata_tile_size = ceil(tmp_metadata_tile_size * specs_.metadata_word_bits.Get() / specs_.word_bits.Get());
-
-            if (updated_equivalent_metadata_tile_size + tmp_compressed_tile_size > allocated_effective_buffer_size){
-                updated_equivalent_metadata_tile_size = equivalent_metadata_tile_size;
-            }
-
-            if (updated_equivalent_metadata_tile_size != equivalent_metadata_tile_size){
-                // the search is only supposed to find better tile confidence values
-                assert(tmp_tile_confidence >= tile_confidence);
-                metadata_tile_size = tmp_metadata_tile_size;
-                compressed_tile_size = tmp_compressed_tile_size;
-                stored_data_density = tmp_stored_data_density;
-                tile_confidence = tmp_tile_confidence;
-            }
-          }
-
-          // the updated occupancy must meet capacity requirement
-          assert(updated_equivalent_metadata_tile_size + compressed_tile_size <= allocated_effective_buffer_size);
-
-        }
-      } else {
-        // infinite memory size, e.g., DRAM, can fit for sure
-        tile_confidence = 1.0;
-        stored_data_density = tile[pvi].tile_density->GetTileExpectedDensity(tile[pvi].size);
-        compressed_tile_size = ceil(tile[pvi].size * stored_data_density);
-        metadata_tile_size = GetMetaDataTileSize(tile[pvi], stored_data_density);
-      }
-
-    } else { // no compression
-
-       if (tile[pvi].metadata_format == "bitmask"){
-         metadata_tile_size = tile[pvi].size;
-       }
-      compressed_tile_size = tile[pvi].size;
-    }
-
-    stats_.tile_confidence[pv] = tile_confidence;
-    stats_.compressed_tile_size[pv] = compressed_tile_size;
-    stats_.metadata_tile_size[pv] = metadata_tile_size;
-    stats_.tile_max_density[pv] = stored_data_density;
-    stats_.tile_density_distribution[pv]  = tile[pvi].tile_density->GetDistributionType();
-
-    stats_.utilized_capacity[pv] = compressed_tile_size
-                                   + ceil((double)metadata_tile_size
-                                     * specs_.metadata_word_bits.Get() / specs_.word_bits.Get());
-=======
     // initialize all necessary stats
     double tile_confidence = 1.0;
     uint64_t data_tile_size = 0;
@@ -1157,7 +933,6 @@
     stats_.metadata_format[pv] = tile[pvi].GetMetaDataFormatName();
     stats_.utilized_capacity[pv] = data_tile_size;
     stats_.utilized_md_capacity[pv] = metadata_tile_size;
->>>>>>> c1ca4d02
   }
 }
 
@@ -1194,11 +969,7 @@
     //
     // the commented calculations below is now moved to tiling.cpp
     //
-<<<<<<< HEAD
-   
-=======
-
->>>>>>> c1ca4d02
+
     // if (problem::GetShape()->IsReadWriteDataSpace.at(pv))
     // {
     //   // First epoch is an Update, all subsequent epochs are Read-Modify-Update.
@@ -1216,11 +987,7 @@
     //   // supported appears to be wonky - network costs may need to trickle down
     //   // all the way to the level that has the reduction hardware.
     //   stats_.temporal_reductions[pv] = tile[pvi].content_accesses - tile[pvi].partition_size;
-<<<<<<< HEAD
-    //   std::cout << "stats: reads, updates, fills, address_generations " 
-=======
     //   std::cout << "stats: reads, updates, fills, address_generations "
->>>>>>> c1ca4d02
     //   << stats_.reads[pv] << " " << stats_.updates[pv]<< " " << stats_.fills[pv] << " " << stats_.address_generations[pv] <<std::endl;
     // }
     // else // Read-only data type.
@@ -1231,29 +998,6 @@
     //   stats_.address_generations[pv] = stats_.reads[pv] + stats_.fills[pv]; // scalar
     //   stats_.temporal_reductions[pv] = 0;
     // }
-<<<<<<< HEAD
-    // original high-level actions
-    stats_.reads[pv] = tile[pvi].reads;
-    stats_.updates[pv] = tile[pvi].updates;
-    stats_.fills[pv] = tile[pvi].fills;
-    stats_.temporal_reductions[pv] = tile[pvi].temporal_reductions;
-    if (problem::GetShape()->IsReadWriteDataSpace.at(pv)) 
-      stats_.address_generations[pv] = stats_.updates[pv] + stats_.fills[pv]; // FIXME? we want address generation be accounted for in energy/compound action?
-    else
-      stats_.address_generations[pv] = stats_.reads[pv] + stats_.fills[pv]; // FIXME? we want address generation be accounted for in energy/compound action?
-
-    stats_.metadata_reads[pv] = tile[pvi].metadata_reads;
-    stats_.metadata_fills[pv] = tile[pvi].metadata_fills;
-    stats_.metadata_updates[pv] = tile[pvi].metadata_updates;
-
-    // populate fine-grained scalar accesses
-    // vector access computation is more involved, will be performed in ComputeVectorAccesses if mapping valid
-    for(auto iter = tile[pvi].fine_grained_accesses.begin(); iter != tile[pvi].fine_grained_accesses.end(); ++iter)
-    {
-       stats_.fine_grained_scalar_accesses[pvi][iter->first] = iter->second;
-    }
-
-=======
 
     // populate fine-grained scalar accesses
     // vector access computation is more involved, will be performed in ComputeVectorAccesses if mapping valid
@@ -1312,7 +1056,6 @@
     stats_.skipped_metadata_updates[pv] = stats_.fine_grained_scalar_accesses[pvi]["skipped_metadata_update"];
     stats_.decompression_counts[pv] = stats_.fine_grained_scalar_accesses[pvi]["decompression_count"];
     stats_.compression_counts[pv] = stats_.fine_grained_scalar_accesses[pvi]["compression_count"];
->>>>>>> c1ca4d02
   }
 
   // compute the tile occupancy and (if applicable) confidence (considers compression and metadata overhead)
@@ -1441,21 +1184,12 @@
   auto metadata_block_size = specs_.metadata_block_size.Get();
 
   for (unsigned pvi = 0; pvi < unsigned(problem::GetShape()->NumDataSpaces); pvi++){
-<<<<<<< HEAD
-    double tile_mean_density = tile[pvi].tile_density->GetTileExpectedDensity(tile[pvi].size);
-=======
     double tile_mean_density = tile[pvi].GetExpectedTileDensity();
->>>>>>> c1ca4d02
 
     // flag to signify choice of vector access calculations
     bool data_storage_naive = true;
 
-<<<<<<< HEAD
-    // post process child level size
-    uint64_t tile_size = tile[pvi].size;
-=======
     uint64_t tile_shape = tile[pvi].shape;
->>>>>>> c1ca4d02
 
     // determine whether naive model is enough
     // naive calculation of vector accesses is applicable if
@@ -1463,16 +1197,6 @@
     //    (2) tile is dense
     //    (3) vector width is 1
     //    (4) tile shape/vector width exceed certain threshold values (see model::VectorWidthCoefficientTable)
-<<<<<<< HEAD
-    if (tile[pvi].compressed && tile_size != 0 && block_size > 1 && tile_mean_density < 1.0){
-
-      assert(block_size % 2 == 0);
-
-      double lookup_density_idx = floor(tile_mean_density/0.1)-1; // 0.1 is at idx 0
-      double vector_width_threshold = VectorWidthCoefficientTable.at(block_size).at(lookup_density_idx);
-
-      if (vector_width_threshold > tile_size/block_size){
-=======
     if (tile[pvi].compressed && tile_shape != 0 && block_size > 1 && tile_mean_density < 1.0){
 
       assert(block_size % 2 == 0);
@@ -1481,7 +1205,6 @@
       double vector_width_threshold = VectorWidthCoefficientTable.at(block_size).at(lookup_density_idx);
 
       if (vector_width_threshold > tile_shape/block_size){
->>>>>>> c1ca4d02
         data_storage_naive = false;
       }
     }
@@ -1491,40 +1214,24 @@
     if (!data_storage_naive){
       // #define VALIDATE_SCNN_TIMELOOP_LITE   // ENV VAR for performing SCNN validation on timeloop-lite
       #ifdef VALIDATE_SCNN_TIMELOOP_LITE
-<<<<<<< HEAD
-      std::uint64_t workload_tensor_size = tile[pvi].tile_density->GetWorkloadTensorSize();
-=======
       std::uint64_t workload_tensor_size = tile[pvi].GetTileDensityModel()->GetWorkloadTensorSize();
->>>>>>> c1ca4d02
       problem::Hypergeometric stats_model(workload_tensor_size, tile_mean_density);
       #endif
 
       double total = 0;
       // number of possible nonzero values can only be discrete
-<<<<<<< HEAD
-      for (std::uint64_t nnz = 1; nnz <= tile_size; nnz++){
-=======
       for (std::uint64_t nnz = 1; nnz <= tile_shape; nnz++){
->>>>>>> c1ca4d02
 
         #ifdef VALIDATE_SCNN_TIMELOOP_LITE
         // SCNN validation on timeloop-lite (enforces hypergeometric modeling no regardless of the tile density model)
         double prob = stats_model->GetProbability(tile_size, nnz);
         #else
-<<<<<<< HEAD
-        double prob = tile[pvi].tile_density->GetProbability(tile_size, nnz);
-=======
         double prob = tile[pvi].GetDataTileOccupancyProbability(nnz);
->>>>>>> c1ca4d02
         #endif
 
         total += ceil(double(nnz)/block_size) * prob;
       }
-<<<<<<< HEAD
-      double naive_total = tile_size * tile_mean_density/block_size;
-=======
       double naive_total = tile_shape * tile_mean_density/block_size;
->>>>>>> c1ca4d02
       ratio = total/naive_total;
     }
 
@@ -1532,11 +1239,7 @@
     // metadata accesses are scaled similarly as they are also dependent on the number of nonzero values in the tile
     for (auto iter = tile[pvi].fine_grained_accesses.begin(); iter != tile[pvi].fine_grained_accesses.end(); ++iter)
     {
-<<<<<<< HEAD
-       if (iter->first.find("count") == std::string::npos && iter->second != 0 && tile_size != 0) {
-=======
        if (iter->first.find("count") == std::string::npos && iter->second != 0 && tile_shape != 0) {
->>>>>>> c1ca4d02
 
           bool metadata_action = (iter->first.find("metadata") != std::string::npos) ? true : false;
 
@@ -1562,15 +1265,9 @@
   // NOTE! Stats are always maintained per-DataSpaceID
   for (unsigned pvi = 0; pvi < unsigned(problem::GetShape()->NumDataSpaces); pvi++) {
     auto pv = problem::Shape::DataSpaceID(pvi);
-<<<<<<< HEAD
-    // move all orginal number of vector access computation to the ComputeVectorAccesses function
-    // prepare for speculation energy calculation
-    stats_.parent_level_name[pvi] = "";
-=======
     // move all original number of vector access computation to the ComputeVectorAccesses function
     // prepare for speculation energy calculation
     stats_.parent_level_name[pvi] = "none";
->>>>>>> c1ca4d02
     stats_.parent_level_id[pvi] = data_movement_info[pvi].parent_level;
     if (data_movement_info[pvi].parent_level != std::numeric_limits<unsigned>::max()) {
       stats_.parent_level_name[pvi] = data_movement_info[pvi].parent_level_name;
@@ -1579,11 +1276,7 @@
     // compute in terms of fine-grained action types
     std::string op_name;
     double cluster_access_energy = 0;
-<<<<<<< HEAD
-    for (unsigned op_id = 0; op_id < unsigned(tiling::GetNumOpTypes("storage")); op_id++) {
-=======
     for (unsigned op_id = 0; op_id < tiling::storageOperationTypes.size(); op_id++) {
->>>>>>> c1ca4d02
       op_name = tiling::storageOperationTypes[op_id];
       // directly fetch the populated vector access numbers instead of using explicit action names
       cluster_access_energy += stats_.fine_grained_vector_accesses[pv].at(op_name) * specs_.op_energy_map.at(op_name)
@@ -1599,11 +1292,7 @@
 
   double cluster_access_energy_due_to_overflow = 0;
 
-<<<<<<< HEAD
-  for (unsigned op_id = 0; op_id < unsigned( tiling::GetNumOpTypes("storage")); op_id++) {
-=======
   for (unsigned op_id = 0; op_id < tiling::storageOperationTypes.size(); op_id++) {
->>>>>>> c1ca4d02
     std::string op_name = tiling::storageOperationTypes[op_id];
 
     // random reads (of data and metadata) can be read from parent level dependent on confidence
@@ -1627,24 +1316,17 @@
   for (unsigned pvi = 0; pvi < unsigned(problem::GetShape()->NumDataSpaces); pvi++) {
     auto pv = problem::Shape::DataSpaceID(pvi);
     auto instance_accesses = stats_.reads.at(pv) + stats_.updates.at(pv) + stats_.fills.at(pv);
-<<<<<<< HEAD
-=======
     auto actual_accesses = stats_.fine_grained_scalar_accesses.at(pv).at("random_read") +
       stats_.fine_grained_scalar_accesses.at(pv).at("random_fill") +
       stats_.fine_grained_scalar_accesses.at(pv).at("random_update");
->>>>>>> c1ca4d02
     double cluster_utilization = double(stats_.utilized_instances.at(pv)) /
                                  double(stats_.utilized_clusters.at(pv));
 
     // Spread out the cost between the utilized instances in each cluster
     if (stats_.utilized_instances.at(pvi) > 0) {
       stats_.energy[pv] = stats_.cluster_access_energy.at(pv) / cluster_utilization;
-<<<<<<< HEAD
-      stats_.energy_per_access[pv] = stats_.energy.at(pv) / instance_accesses;
-=======
       stats_.energy_per_algorithmic_access[pv] = stats_.energy.at(pv) / instance_accesses;
       stats_.energy_per_access[pv] = stats_.energy.at(pv)/actual_accesses;
->>>>>>> c1ca4d02
       stats_.energy_due_to_overflow[pv] = stats_.cluster_access_energy_due_to_overflow.at(pv) / cluster_utilization;
     } else {
       stats_.energy[pv] = 0;
@@ -1882,14 +1564,6 @@
   out << indent << "-----" << std::endl;
 
 // flag to print verbose sparse stats or dense stats
-<<<<<<< HEAD
-// #define PRINT_SPARSE_STATS
-#ifdef PRINT_SPARSE_STATS
-  out << indent << indent << "Technology                   : " << specs.technology << std::endl;
-  out << indent << indent << "Size                         : " << specs.size << std::endl;
-  out << indent << indent << "Word bits                    : " << specs.word_bits << std::endl;
-  out << indent << indent << "Block size                   : " << specs.block_size << std::endl;
-=======
 #define PRINT_SPARSE_STATS
 #ifdef PRINT_SPARSE_STATS
   out << indent << indent << "Technology                   : " << specs.technology << std::endl;
@@ -1897,7 +1571,6 @@
   out << indent << indent << "Data word bits               : " << specs.word_bits << std::endl;
   out << indent << indent << "Data block size              : " << specs.block_size << std::endl;
   out << indent << indent << "Metadata storage size        : " << specs.md_size << std::endl;
->>>>>>> c1ca4d02
   out << indent << indent << "Metadata word bits           : " << specs.metadata_word_bits << std::endl;
   out << indent << indent << "Metadata block size          : " << specs.metadata_block_size << std::endl;
   out << indent << indent << "Cluster size                 : " << specs.cluster_size << std::endl;
@@ -1906,23 +1579,6 @@
   out << indent << indent << "Read bandwidth               : " << specs.read_bandwidth << std::endl;    
   out << indent << indent << "Write bandwidth              : " << specs.write_bandwidth << std::endl;    
   out << indent << indent << "Multiple buffering           : " << specs.multiple_buffering << std::endl;
-<<<<<<< HEAD
-  out << indent << indent << "Allow overbooking            : " << specs.allow_overbooking << std::endl;
-  out << indent << indent << "Effective size               : " << specs.effective_size << std::endl;
-  out << indent << indent << "Min utilization              : " << specs.min_utilization << std::endl;
-  out << indent << indent << "Vector access energy(max)    : " << specs.vector_access_energy << " pJ" << std::endl;
-  out << indent << indent << "Vector gated read energy     : " << specs.op_energy_map.at("gated_read") << " pJ" << std::endl;
-  out << indent << indent << "Vector skipped read energy   : " << specs.op_energy_map.at("skipped_read") << " pJ" << std::endl;
-  out << indent << indent << "Vector random read energy    : " << specs.op_energy_map.at("random_read") << " pJ" << std::endl;
-  out << indent << indent << "Vector gated write energy    : " << specs.op_energy_map.at("gated_fill") << " pJ" << std::endl;
-  out << indent << indent << "Vector skipped write energy  : " << specs.op_energy_map.at("skipped_fill") << " pJ" << std::endl;
-  out << indent << indent << "Vector random write energy   : " << specs.op_energy_map.at("random_fill") << " pJ" << std::endl;
-//  out << indent << indent << "Vector gated update energy   : " << specs.op_energy_map.at("gated_update") << " pJ" << std::endl;
-//  out << indent << indent << "Vector skipped update energy : " << specs.op_energy_map.at("skipped_update") << " pJ" << std::endl;
-//  out << indent << indent << "Vector random update energy  : " << specs.op_energy_map.at("random_update") << " pJ" << std::endl;
-  out << indent << indent << "Vector metadata read energy  : " << specs.op_energy_map.at("metadata_read") << " pJ" << std::endl;
-  out << indent << indent << "Vector metadata write energy : " << specs.op_energy_map.at("metadata_fill") << " pJ" << std::endl;
-=======
 //  out << indent << indent << "Allow overbooking            : " << specs.allow_overbooking << std::endl;
   out << indent << indent << "Effective data storage size  : " << specs.effective_size << std::endl;
   out << indent << indent << "Min utilization              : " << specs.min_utilization << std::endl;
@@ -1938,7 +1594,6 @@
 //  out << indent << indent << "Vector random update energy  : " << specs.op_energy_map.at("random_update") << " pJ" << std::endl;
   out << indent << indent << "Vector metadata read energy  : " << specs.op_energy_map.at("random_metadata_read") << " pJ" << std::endl;
   out << indent << indent << "Vector metadata write energy : " << specs.op_energy_map.at("random_metadata_fill") << " pJ" << std::endl;
->>>>>>> c1ca4d02
   out << indent << indent << "(De)compression energy       : " << specs.op_energy_map.at("decompression_count") << " pJ" << std::endl;
   out << indent << indent << "Area                         : " << specs.storage_area << " um^2" << std::endl;
 
@@ -2002,68 +1657,6 @@
       out << indent << problem::GetShape()->DataSpaceIDToName.at(pv) << ":" << std::endl;
 
 // flag to print verbose sparse stats or dense stats
-<<<<<<< HEAD
-//#define PRINT_SPARSE_STATS
-#ifdef PRINT_SPARSE_STATS
-      out << indent + indent << "Partition size                                        : " << stats.partition_size.at(pv) << std::endl;
-      out << indent + indent << "Parent level name                                     : " << stats.parent_level_name.at(pv) << std::endl;
-      out << indent + indent << "Overbooked proportion                                 : " << 1.0 - stats.tile_confidence.at(pv) << std::endl;
-      out << indent + indent << "Max tile density                                      : " << stats.tile_max_density.at(pv) << std::endl;
-      out << indent + indent << "Tile density distribution                             : " << stats.tile_density_distribution.at(pv) << std::endl;
-      out << indent + indent << "Tile size                                             : " << stats.tile_size.at(pv) << std::endl;
-      out << indent + indent << "Max total utilized capacity                           : " << stats.utilized_capacity.at(pv) << std::endl;
-      out << indent + indent << "Utilized instances (max)                              : " << stats.utilized_instances.at(pv) << std::endl;
-      out << indent + indent << "Utilized clusters (max)                               : " << stats.utilized_clusters.at(pv) << std::endl;
-      out << indent + indent << "Max metadata tile size                                : " << stats.metadata_tile_size.at(pv) << std::endl;
-      out << indent + indent << "Max metadata utilized capacity                        : " << int(ceil((double)stats.metadata_tile_size.at(pv) * specs_.metadata_word_bits.Get()/specs_.word_bits.Get())) << std::endl;
-      out << indent + indent << "Total scalar reads (per-instance)                     : " << stats.reads.at(pv) << std::endl;
-      out << indent + indent + indent << "Scalar skipped reads (per-instance): " << stats.fine_grained_scalar_accesses.at(pv).at("skipped_read") << std::endl;
-      out << indent + indent + indent << "Scalar gated reads (per-instance): " << stats.fine_grained_scalar_accesses.at(pv).at("gated_read") << std::endl;
-      out << indent + indent + indent << "Scalar random reads (per-instance): " << stats.fine_grained_scalar_accesses.at(pv).at("random_read") << std::endl;
-      out << indent + indent << "Total scalar fills (per-instance)                     : " << stats.fills.at(pv) << std::endl;
-      out << indent + indent + indent << "Scalar skipped fills (per-instance): " << stats.fine_grained_scalar_accesses.at(pv).at("skipped_fill") << std::endl;
-      out << indent + indent + indent << "Scalar gated fills (per-instance): " << stats.fine_grained_scalar_accesses.at(pv).at("gated_fill") << std::endl;
-      out << indent + indent + indent << "Scalar random fills (per-instance): " << stats.fine_grained_scalar_accesses.at(pv).at("random_fill") << std::endl;
-      out << indent + indent << "Total scalar updates (per-instance)                   : " << stats.updates.at(pv) << std::endl;
-      out << indent + indent + indent << "Scalar skipped  updates (per-instance): " << stats.fine_grained_scalar_accesses.at(pv).at("skipped_update") << std::endl;
-      out << indent + indent + indent << "Scalar gated  updates (per-instance): " << stats.fine_grained_scalar_accesses.at(pv).at("gated_update") << std::endl;
-      out << indent + indent + indent << "Scalar random  updates (per-instance): " << stats.fine_grained_scalar_accesses.at(pv).at("random_update") << std::endl;
-      out << indent + indent << "Vector random reads (per-instance): " << stats.fine_grained_vector_accesses.at(pv).at("random_read") << std::endl;
-      out << indent + indent << "Vector random fills (per-instance): " << stats.fine_grained_vector_accesses.at(pv).at("random_fill") << std::endl;
-      out << indent + indent << "Vector random updates (per-instance): " << stats.fine_grained_vector_accesses.at(pv).at("random_update") << std::endl;
-      out << indent + indent << "Temporal reductions (per-instance)                    : " << stats.temporal_reductions.at(pv) << std::endl;
-      out << indent + indent << "Address generations (per-cluster)                     : " << stats.address_generations.at(pv) << std::endl;
-      out << indent + indent << "Total scalar metadata reads (per-cluster)             : " << stats.metadata_reads.at(pv) << std::endl;
-      out << indent + indent + indent << "Scalar metadata random reads (per-cluster): " << stats.fine_grained_scalar_accesses.at(pv).at("metadata_read") << std::endl;
-      out << indent + indent + indent << "Scalar metadata gated reads (per-cluster): " << stats.fine_grained_scalar_accesses.at(pv).at("gated_metadata_read")<< std::endl;
-      out << indent + indent << "Total scalar metadata fills (per-cluster)             : " << stats.metadata_fills.at(pv) << std::endl;
-      out << indent + indent + indent << "Scalar metadata random fills (per-cluster): " << stats.fine_grained_scalar_accesses.at(pv).at("metadata_fill") << std::endl;
-      out << indent + indent + indent << "Scalar metadata gated fills (per-cluster): " << stats.fine_grained_scalar_accesses.at(pv).at("gated_metadata_fill") << std::endl;
-      out << indent + indent << "Total scalar metadata updates (per-cluster)           : " << stats.metadata_updates.at(pv) << std::endl;
-      out << indent + indent + indent << "Scalar metadata random updates (per-cluster): " << stats.fine_grained_scalar_accesses.at(pv).at("metadata_update") << std::endl;
-      out << indent + indent + indent << "Scalar metadata gated updates (per-cluster): " << stats.fine_grained_scalar_accesses.at(pv).at("gated_metadata_update") << std::endl;
-      out << indent + indent << "Scalar decompression counts (per-cluster)             : " << stats.fine_grained_scalar_accesses.at(pv).at("decompression_count") << std::endl;
-      out << indent + indent << "Scalar compression counts (per-cluster)               : " << stats.fine_grained_scalar_accesses.at(pv).at("compression_count") << std::endl;
-      out << indent + indent << "Energy (per-scalar-access)                            : " << stats.energy_per_access.at(pv) << " pJ" << std::endl;
-      out << indent + indent << "Energy (per-instance)                                 : " << stats.energy.at(pv) << " pJ" << std::endl;
-      out << indent + indent + indent << "Energy due to current level accesses (per-instance): "  << stats.energy.at(pv) - stats.energy_due_to_overflow.at(pv)<< std::endl;
-      out << indent + indent + indent << "Energy due to child level overflow (per-instance): "  << stats.energy_due_to_overflow.at(pv)<< std::endl;
-      out << indent + indent << "Energy (total)                                        : " << stats.energy.at(pv) * stats.utilized_instances.at(pv) << " pJ" << std::endl;
-      out << indent + indent + indent << "Energy due to current level accesses (total): "  << stats.cluster_access_energy.at(pv) - stats.cluster_access_energy_due_to_overflow.at(pv)<< std::endl;
-      out << indent + indent + indent << "Energy due to child level overflow (total): "  << stats.cluster_access_energy_due_to_overflow.at(pv)<< std::endl;
-      out << indent + indent << "Temporal Reduction Energy (per-instance)              : " << stats.temporal_reduction_energy.at(pv) << " pJ" << std::endl;
-      out << indent + indent << "Temporal Reduction Energy (total)                     : " << stats.temporal_reduction_energy.at(pv) * stats.utilized_instances.at(pv) << " pJ" << std::endl;
-
-      // out << indent + indent << "Address Generation Energy (per-cluster)  : "
-      //     << stats.addr_gen_energy.at(pv) << " pJ" << std::endl;
-      // out << indent + indent << "Address Generation Energy (total)        : "
-      //     << stats.addr_gen_energy.at(pv) * stats.utilized_clusters.at(pv)
-      //     << " pJ" << std::endl;
-      out << indent + indent << "Read Bandwidth (per-instance)                         : " << stats.read_bandwidth.at(pv) << " words/cycle" << std::endl;
-      out << indent + indent << "Read Bandwidth (total)                                : " << stats.read_bandwidth.at(pv) * stats.utilized_instances.at(pv) << " words/cycle" << std::endl;
-      out << indent + indent << "Write Bandwidth (per-instance)                        : " << stats.write_bandwidth.at(pv) << " words/cycle" << std::endl;
-      out << indent + indent << "Write Bandwidth (total)                               : " << stats.write_bandwidth.at(pv) * stats.utilized_instances.at(pv) << " words/cycle" << std::endl;
-=======
 #define PRINT_SPARSE_STATS
 #ifdef PRINT_SPARSE_STATS
       out << indent + indent << "Partition size                                              : " << stats.partition_size.at(pv) << std::endl;
@@ -2129,7 +1722,6 @@
       out << indent + indent << "Read Bandwidth (total)                                      : " << stats.read_bandwidth.at(pv) * stats.utilized_instances.at(pv) << " words/cycle" << std::endl;
       out << indent + indent << "Write Bandwidth (per-instance)                              : " << stats.write_bandwidth.at(pv) << " words/cycle" << std::endl;
       out << indent + indent << "Write Bandwidth (total)                                     : " << stats.write_bandwidth.at(pv) * stats.utilized_instances.at(pv) << " words/cycle" << std::endl;
->>>>>>> c1ca4d02
 
 #else
       out << indent + indent << "Partition size                           : " << stats.partition_size.at(pv) << std::endl;
