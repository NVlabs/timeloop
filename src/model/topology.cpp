/* Copyright (c) 2019, NVIDIA CORPORATION. All rights reserved.
 *
 * Redistribution and use in source and binary forms, with or without
 * modification, are permitted provided that the following conditions
 * are met:
 *  * Redistributions of source code must retain the above copyright
 *    notice, this list of conditions and the following disclaimer.
 *  * Redistributions in binary form must reproduce the above copyright
 *    notice, this list of conditions and the following disclaimer in the
 *    documentation and/or other materials provided with the distribution.
 *  * Neither the name of NVIDIA CORPORATION nor the names of its
 *    contributors may be used to endorse or promote products derived
 *    from this software without specific prior written permission.
 *
 * THIS SOFTWARE IS PROVIDED BY THE COPYRIGHT HOLDERS ``AS IS'' AND ANY
 * EXPRESS OR IMPLIED WARRANTIES, INCLUDING, BUT NOT LIMITED TO, THE
 * IMPLIED WARRANTIES OF MERCHANTABILITY AND FITNESS FOR A PARTICULAR
 * PURPOSE ARE DISCLAIMED.  IN NO EVENT SHALL THE COPYRIGHT OWNER OR
 * CONTRIBUTORS BE LIABLE FOR ANY DIRECT, INDIRECT, INCIDENTAL, SPECIAL,
 * EXEMPLARY, OR CONSEQUENTIAL DAMAGES (INCLUDING, BUT NOT LIMITED TO,
 * PROCUREMENT OF SUBSTITUTE GOODS OR SERVICES; LOSS OF USE, DATA, OR
 * PROFITS; OR BUSINESS INTERRUPTION) HOWEVER CAUSED AND ON ANY THEORY
 * OF LIABILITY, WHETHER IN CONTRACT, STRICT LIABILITY, OR TORT
 * (INCLUDING NEGLIGENCE OR OTHERWISE) ARISING IN ANY WAY OUT OF THE USE
 * OF THIS SOFTWARE, EVEN IF ADVISED OF THE POSSIBILITY OF SUCH DAMAGE.
 */

#include <cassert>
#include <string>
#include <stdexcept>

#include "model/topology.hpp"
#include "model/network-legacy.hpp"
#include "model/network-factory.hpp"
#include "sparse-analysis/sparse-analysis.hpp"
#include "workload/workload.hpp"

bool gHideInconsequentialStats =
  (getenv("TIMELOOP_HIDE_INCONSEQUENTIAL_STATS") == NULL) ||
  (strcmp(getenv("TIMELOOP_HIDE_INCONSEQUENTIAL_STATS"), "0") != 0);

namespace model
{

//--------------------------------------------//
//              Topology::Specs               //
//--------------------------------------------//

void Topology::Specs::ParseAccelergyART(config::CompoundConfigNode art)
{
  // std::cout << "Replacing area numbers..." << std::endl;
  assert(art.exists("tables"));
  assert(art.exists("version"));
  double artVersion;
  // check the version of the ART
  art.lookupValue("version", artVersion);
  assert(artVersion==0.3 || artVersion==0.4);

  // parsing
  auto table = art.lookup("tables");
  assert(table.isList());
  for(int i = 0; i < table.getLength(); i++)
  {
    auto componentART = table[i];
    std::string hierachicalName;
    table[i].lookupValue("name", hierachicalName);
    auto rangePos = hierachicalName.rfind("..");
    auto levelPos = hierachicalName.rfind(".");
    std::string componentName;
    if (rangePos != std::string::npos && rangePos == levelPos - 1)
    {
       std::string subName = hierachicalName.substr(0, rangePos - 2);
       levelPos = subName.rfind(".");
       componentName = subName.substr(levelPos + 1, subName.size() - levelPos - 1);
       //std::cout << "component name: " << componentName << std::endl;
    }
    else
    {
       componentName = hierachicalName.substr(levelPos + 1, hierachicalName.size() - levelPos - 1);
       //std::cout << "component name: " << componentName << std::endl;
    }

    float componentArea;
    componentART.lookupValue("area", componentArea);

    // Find the level that matches this name
    std::shared_ptr<LevelSpecs> specToUpdate;
    for (auto level : levels)
    {
      if (level->level_name == componentName)
      {
        specToUpdate = level;
      }
    }

    // Populate area
    if (specToUpdate)
    {
      specToUpdate->UpdateAreaViaART(componentArea);
    }
    else
    {
      //std::cout << "  Unused component ART: "  << hierachicalName << std::endl;
    }
  }
}


void Topology::Specs::ParseAccelergyERT(config::CompoundConfigNode ert)
{
  // std::cout << "Replacing energy numbers..." << std::endl;
  assert(ert.exists("tables"));
  assert(ert.exists("version"));
  double ertVersion;
  // check the version of the ERT
  ert.lookupValue("version", ertVersion);
  config::CompoundConfigNode formattedErt;
  if (ertVersion == 0.2) {
    // no additional formatting needed
    formattedErt = ert;
  } else if (ertVersion == 0.3 || ertVersion == 0.4) {
    auto table = ert.lookup("tables");
    assert(table.isList());
    YAML::Node root;
    std::string componentName;
    std::string actionName;
    std::string argumentValue;
    config::CompoundConfigNode componentActionList;
    for(int i = 0; i < table.getLength(); i++){
      assert(table[i].exists("name"));
      assert(table[i].exists("actions"));
      table[i].lookupValue("name", componentName);
      componentActionList = table[i].lookup("actions");
      // std::cout << "componentName: " << componentName << std::endl;
      for (int j = 0; j < componentActionList.getLength(); j++){
        assert(componentActionList[j].exists("name"));
        componentActionList[j].lookupValue("name", actionName);
        root["tables"][componentName][actionName].push_back(componentActionList[j].getYNode());
      }
    }
    formattedErt = config::CompoundConfigNode(nullptr, root);
  } else {
    std::cout << "Invalid Accelergy ERT version: " << ertVersion << std::endl;
    assert(false);
  }
  // parsing
  std::vector<std::string> keys;
  auto table = formattedErt.lookup("tables");
  table.getMapKeys(keys);
  for (auto key : keys) {
    auto componentERT = table.lookup(key);
    auto rangePos = key.rfind("..");
    auto levelPos = key.rfind(".");
    std::string componentName;
    if (rangePos != std::string::npos && rangePos == levelPos - 1){
       std::string subkey = key.substr(0, rangePos - 2);
       levelPos = subkey.rfind(".");
       componentName = subkey.substr(levelPos + 1, subkey.size() - levelPos - 1);
       // std::cout << "component name: " << componentName << std::endl;
    } else {
       componentName = key.substr(levelPos + 1, key.size() - levelPos - 1);
       // std::cout << "component name: " << componentName << std::endl;
    }

    // update levels by name and the type of it
    // std::cout << "componentName: " << componentName << std::endl;
    if (componentName == "wire" || componentName == "Wire") { // special case, update interal wire model
      auto actionERT = componentERT.lookup("transfer_random");
      float transferEnergy = 0.0;
      float argEnergy = 0.0;
      // consider the formats that are possible in both ERT v0.2 and v0.3
      if (actionERT.isList()) { // v2 ERT and action support argument and all v3 ERT actions
        for (int i = 0; i < actionERT.getLength(); i ++) {
          if (actionERT[i].lookupValue("energy", argEnergy)) {
              transferEnergy = std::max(argEnergy, transferEnergy);
          }
        }
      } else { // v2 ERT and no arg actions
          if (actionERT.lookupValue("energy", argEnergy)) {
            transferEnergy = std::max(argEnergy, transferEnergy);
          }
        }
      //std::cout << "interpreted wire energy: " << transferEnergy << std::endl;
      if (transferEnergy!=0.0) {
        // Nellie's UPDATE: go through the inferred NoC, important for legacy NoC class
        for (unsigned i = 0; i < NumStorageLevels(); i++) { // update wire energy for all storage levels
          auto bufferSpec = GetStorageLevel(i);
          auto networkSpec = GetInferredNetwork(i); // (FIXME) See Nellie's UPDATE
          if (std::static_pointer_cast<LegacyNetwork::Specs>(networkSpec)){
            std::static_pointer_cast<LegacyNetwork::Specs>(networkSpec)->wire_energy = transferEnergy;
            //std::cout << "set wire energy: " << componentName << std::endl;
          }
        }
      }
    } else {
      // Check if the ERT describes any network associated with a storage component
      for (unsigned i = 0; i < NumNetworks(); i++) {
        // only check the user-defined networks
        auto networkSpec = GetNetwork(i);
        if (networkSpec->SupportAccelergyTables() && networkSpec->name == componentName)
        {
          // std::cout << "NoC that supports Acceleragy tables identified: " << componentName << std::endl;
          // Network class dependent processing
          networkSpec->ProcessERT(componentERT);
        }
      }
      // Find the level that matches this name
      std::shared_ptr<LevelSpecs> specToUpdate;
      for (auto level : levels)
      {
        if (level->level_name == componentName)
        {
          specToUpdate = level;
        }
      }
      // Find the (most expensive) cost for each action of the component
      std::vector<std::string> actions;
      std::map<std::string, double> ERT_entries;
      componentERT.getMapKeys(actions);
      double opEnergy;
      double argEnergy;
      double maxEnergy = 0.0;
      for (auto action : actions) {
        opEnergy = 0.0;
        argEnergy = 0.0;
        auto actionERT = componentERT.lookup(action);
        if (actionERT.isList()) { // v2 ERT and action support argument and all v3 ERT actions
          for (int i = 0; i < actionERT.getLength(); i ++) {
            if (actionERT[i].lookupValue("energy", argEnergy)) {
              opEnergy = std::max(argEnergy, opEnergy);
            }
          }
        } else { // v2 ERT and no arg actions
          if (actionERT.lookupValue("energy", argEnergy)) {
            opEnergy = std::max(argEnergy, opEnergy);
          }
        }
        maxEnergy = std::max(maxEnergy,opEnergy); // keep the old interface as a place holder variable
        ERT_entries[action] = opEnergy; //assign the energy/action value for the action
        // std::cout << "assign energy " << opEnergy << " to action: " << action << std::endl;
      }
      // Replace the energy per action
      if (specToUpdate)
      {
        specToUpdate->UpdateOpEnergyViaERT(ERT_entries, maxEnergy);
      }
      else
      {
        // std::cout << "  Unused component ERT: "  << key << std::endl;
      }
    }
  }
  return;
}

std::vector<std::string> Topology::Specs::LevelNames() const
{
  std::vector<std::string> level_names;
  for (unsigned level_id = 0; level_id < NumLevels(); level_id++)
  {
    level_names.push_back(GetLevel(level_id)->level_name);
  }
  return level_names;
}

std::vector<std::string> Topology::Specs::StorageLevelNames() const
{
  std::vector<std::string> storage_level_names;
  for (unsigned storage_level_id = 0; storage_level_id < NumStorageLevels(); storage_level_id++)
  {
    storage_level_names.push_back(GetStorageLevel(storage_level_id)->level_name);
  }
  return storage_level_names;
}

//
// Level accessors.
//

void Topology::Specs::AddLevel(unsigned typed_id, std::shared_ptr<LevelSpecs> level_specs)
{
  if (level_specs->Type() == "BufferLevel")
  {
    storage_map[typed_id] = levels.size();
  }
  else if (level_specs->Type() == "ArithmeticUnits")
  {
    assert(typed_id == 0);
    arithmetic_map = levels.size();
  }
  else
  {
    std::cerr << "ERROR: illegal level specs type: " << level_specs->Type() << std::endl;
    exit(1);
  }
  levels.push_back(level_specs);
}

void Topology::Specs::AddInferredNetwork(std::shared_ptr<LegacyNetwork::Specs> specs)
{
  inferred_networks.push_back(specs);
}

void Topology::Specs::AddNetwork(std::shared_ptr<NetworkSpecs> specs)
{
  networks.push_back(specs);
}

unsigned Topology::Specs::NumLevels() const
{
  return levels.size();
}

unsigned Topology::Specs::NumStorageLevels() const
{
  return storage_map.size();
}

unsigned Topology::Specs::NumNetworks() const
{
  return networks.size();
}

std::shared_ptr<LevelSpecs> Topology::Specs::GetLevel(unsigned level_id) const
{
  return levels.at(level_id);
}

std::shared_ptr<BufferLevel::Specs> Topology::Specs::GetStorageLevel(unsigned storage_level_id) const
{
  auto level_id = storage_map.at(storage_level_id);
  return std::static_pointer_cast<BufferLevel::Specs>(levels.at(level_id));
}

std::shared_ptr<BufferLevel::Specs> Topology::Specs::GetStorageLevel(std::string level_name) const
{
  for(auto level : levels)
  {
    if (level->level_name == level_name)
    {
      return std::static_pointer_cast<BufferLevel::Specs>(level);
    }
  }
  return nullptr;
}

std::shared_ptr<ArithmeticUnits::Specs> Topology::Specs::GetArithmeticLevel() const
{
  auto level_id = arithmetic_map;
  return std::static_pointer_cast<ArithmeticUnits::Specs>(levels.at(level_id));
}

std::shared_ptr<LegacyNetwork::Specs> Topology::Specs::GetInferredNetwork(unsigned network_id) const
{
  return inferred_networks.at(network_id);
}

std::shared_ptr<NetworkSpecs> Topology::Specs::GetNetwork(unsigned network_id) const
{
  return networks.at(network_id);
}

//--------------------------------------------//
//                  Topology                  //
//--------------------------------------------//

std::ostream& operator << (std::ostream& out, const Topology& topology)
{
  // Save ios format state.
  std::ios state(NULL);
  state.copyfmt(out);
  out << OUT_FLOAT_FORMAT << LOG_FLOAT_PRECISION;

  //
  // Detailed specs and stats.
  //

  out << "Buffer and Arithmetic Levels" << std::endl;
  out << "----------------------------" << std::endl;

  int level_id = 0;
  for (auto& level : topology.levels_)
  {
    if(!gHideInconsequentialStats || level->Accesses() != 0 || level->Energy() != 0)
    {
      out << "Level " << level_id << std::endl;
      out << "-------" << std::endl;
      out << *level;
    }
    level_id++;
  }

  out << "Networks" << std::endl;
  out << "--------" << std::endl;

  //#define PRINT_NETWORKS_IN_LEGACY_ORDER
#ifdef PRINT_NETWORKS_IN_LEGACY_ORDER
  for (unsigned storage_level_id = 0; storage_level_id < topology.NumStorageLevels(); storage_level_id++)
  {
    auto network_id = storage_level_id;
    auto network = topology.GetStorageLevel(storage_level_id)->GetReadNetwork();
    if(!gHideInconsequentialStats || network->Energy() != 0)
    {
      out << "Network " << network_id << std::endl;
      out << "---------" << std::endl;
      out << *network;
    }
  }
#else
  int network_id = 0;
  for (auto& network : topology.networks_)
  {
    if(!gHideInconsequentialStats || network.second->Energy() != 0)
    {
      out << "Network " << network_id << std::endl;
      out << "---------" << std::endl;
      out << *(network.second);
      network_id++;
    }
  }
#endif

  //
  // Operational intensity
  //
  out << std::endl;
  out << "Operational Intensity Stats" << std::endl;
  out << "---------------------------" << std::endl;
  std::string indent = "    ";

  std::uint64_t total_min_traffic = 0;
  std::uint64_t total_output_size = 0;

  for (unsigned pvi = 0; pvi < topology.workload_->GetShape()->NumDataSpaces; pvi++)
  {
    auto pv = problem::Shape::DataSpaceID(pvi);

    std::uint64_t utilized_capacity = -1;
    for (unsigned storage_level_id = 0; storage_level_id < topology.NumStorageLevels(); storage_level_id++)
    {
      unsigned inv_storage_level = topology.NumStorageLevels() - 1 - storage_level_id;
      utilized_capacity = topology.GetStats().utilized_capacities.at(inv_storage_level).at(pv);
      // use the last non-bypassed level with capacity size not equal to 0
      if (utilized_capacity > 0)
      {
        break;
      }
    }
    
    assert(utilized_capacity > 0);
    total_min_traffic += utilized_capacity;      
    if (topology.workload_->GetShape()->IsReadWriteDataSpace.at(pv))
    {
      total_output_size += utilized_capacity;
    }
<<<<<<< HEAD
=======
  }
  assert(utilized_capacity > 0);
  total_min_traffic += utilized_capacity;
  if (problem::GetShape()->IsReadWriteDataSpace.at(pv)) {
    total_output_size += utilized_capacity;
>>>>>>> a62b6e81
  }

<<<<<<< HEAD
  out << indent << std::left << std::setw(40) << "Total elementwise ops";
  uint64_t total_elementwise_ops = topology.stats_.actual_computes;
  out << ": " << total_elementwise_ops << std::endl; 
=======
out << indent << std::left << std::setw(40) << "Total elementwise ops";
uint64_t total_elementwise_ops = topology.stats_.actual_computes;
out << ": " << total_elementwise_ops << std::endl;
>>>>>>> a62b6e81

  out << indent << std::left << std::setw(40) << "Total reduction ops";
  uint64_t total_reduction_ops = 0;

<<<<<<< HEAD
  if (tiling::gEnableFirstReadElision)
  {
    total_reduction_ops = topology.stats_.actual_computes - total_output_size;
  }
  else
  {
    total_reduction_ops = topology.stats_.actual_computes;
  }
  out << ": " << total_reduction_ops << std::endl; 

  out << indent << std::left << std::setw(40) << "Total ops";
  uint64_t total_ops = total_elementwise_ops + total_reduction_ops;
  out << ": " << total_ops << std::endl;  

  out << indent << std::left << std::setw(40) << "Total memory accesses required";
  out << ": " << total_min_traffic << std::endl; 
=======
if (tiling::gEnableFirstReadElision){
  total_reduction_ops = topology.stats_.actual_computes - total_output_size;
} else{
  total_reduction_ops = topology.stats_.actual_computes;
}
out << ": " << total_reduction_ops << std::endl;

out << indent << std::left << std::setw(40) << "Total ops";
uint64_t total_ops = total_elementwise_ops + total_reduction_ops;
out << ": " << total_ops << std::endl;

out << indent << std::left << std::setw(40) << "Total memory accesses required";
out << ": " << total_min_traffic << std::endl;

unsigned inv_storage_level = topology.NumStorageLevels() - 1;
std::shared_ptr<BufferLevel> buffer_level = topology.GetStorageLevel(inv_storage_level);
auto op_per_byte = float(total_ops) / (buffer_level->GetSpecs().word_bits.Get() * total_min_traffic / 8);
out << indent << std::left << std::setw(40) << "Optimal Op per Byte";
out << ": " << op_per_byte << std::endl << std::endl;
>>>>>>> a62b6e81

  unsigned inv_storage_level = topology.NumStorageLevels() - 1;
  std::shared_ptr<BufferLevel> buffer_level = topology.GetStorageLevel(inv_storage_level);      
  auto op_per_byte = float(total_ops) / (buffer_level->GetSpecs().word_bits.Get() * total_min_traffic / 8);
  out << indent << std::left << std::setw(40) << "Optimal Op per Byte";
  out << ": " << op_per_byte << std::endl << std::endl;

  for (unsigned i = 0; i < topology.NumStorageLevels(); i++)
  {

    std::shared_ptr<BufferLevel> buffer_level = topology.GetStorageLevel(i);
    auto stats = buffer_level->GetStats();
    out << "=== " << buffer_level->Name() << " ===" << std::endl;
    uint64_t total_scalar_access = buffer_level->Accesses(topology.workload_->GetShape()->NumDataSpaces);
    float op_per_byte = -1;
    if (total_scalar_access > 0)
    {
      out << indent << std::left << std::setw(40) << "Total scalar accesses";
      out << ": " << total_scalar_access << std::endl;
      op_per_byte = float(total_ops) / (buffer_level->GetSpecs().word_bits.Get() * total_scalar_access / 8);
      out << indent << std::left << std::setw(40) << "Op per Byte";
      out << ": " << op_per_byte << std::endl;
    }
  }

  out << std::endl
      << std::endl;

  //
  // Summary stats.
  //
  out << "Summary Stats" << std::endl;
  out << "-------------" << std::endl;

  if (topology.is_evaluated_)
  {
    out << "GFLOPs (@1GHz): " << float(total_ops)  / topology.stats_.cycles << std::endl;
    out << "Utilization: " << OUT_PERCENT(topology.stats_.utilization) << std::endl;
    out << "Cycles: " << topology.stats_.cycles << std::endl;
    out << "Energy: " << topology.stats_.energy / 1000000 << " uJ" << std::endl;
    out << "EDP(J*cycle): " << std::scientific << float(topology.stats_.cycles) * topology.stats_.energy / 1e12 << OUT_FLOAT_FORMAT << std::endl;
  }
  out << "Area: " << topology.stats_.area / 1000000 << " mm^2" << std::endl;

  if (topology.is_evaluated_)
  {
    std::size_t max_name_length = 0;
    for (unsigned i = 0; i < topology.NumLevels(); i++)
    {
      max_name_length = std::max(max_name_length, topology.GetLevel(i)->Name().length());
    }

    for (auto& network: topology.networks_)
    {
      max_name_length = std::max(max_name_length, network.second->Name().length());
    }

    std::string indent = "    ";
    int align = max_name_length + 1;

    std::vector<std::string> all_titles, all_units;
    std::vector<std::uint64_t> all_num_computes;
    if (topology.GetSpecs().GetArithmeticLevel()->is_sparse_module.Get())
    {
      all_titles = {"Algorithmic Computes", "Actual Computes"};
      all_num_computes = {topology.stats_.algorithmic_computes, topology.stats_.actual_computes};
      all_units = {"fJ/Algorithmic-Compute", "fJ/Compute"};
    }
    else
    {
      all_titles = {"Computes"};
      all_num_computes = {topology.stats_.actual_computes};
      all_units = {"fJ/Compute"};
    }

    for (unsigned i = 0; i < all_titles.size(); i++)
    {
      out << std::endl;

      auto num_computes = all_num_computes.at(i);
      out << all_titles.at(i) << " = " << num_computes << std::endl;
      out << all_units.at(i) << std::endl;
      for (unsigned i = 0; i < topology.NumLevels(); i++)
      {
        auto level = topology.GetLevel(i);
        if (gHideInconsequentialStats && level->Energy() == 0) continue;
        out << indent << std::setw(align) << std::left << level->Name() << "= "
<<<<<<< HEAD
            << level->Energy(topology.workload_->GetShape()->NumDataSpaces) / num_computes << std::endl;
=======
            << level->Energy()*1000 / num_computes << std::endl;
>>>>>>> a62b6e81
      }

#ifdef PRINT_NETWORKS_IN_LEGACY_ORDER
      for (unsigned storage_level_id = 0; storage_level_id < topology.NumStorageLevels(); storage_level_id++)
      {
        auto network = topology.GetStorageLevel(storage_level_id)->GetReadNetwork();
        if(gHideInconsequentialStats && network->Energy() == 0) continue;
        out << indent << std::setw(align) << std::left << network->Name() << "= "
            << network->Energy()*1000 / num_computes << std::endl;
      }
#else
      for (auto& network: topology.networks_)
      {
        if(gHideInconsequentialStats && network.second->Energy() == 0) continue;
        out << indent << std::setw(align) << std::left << network.second->Name() << "= "
            << network.second->Energy()*1000 / num_computes << std::endl;
      }
#endif

      out << indent << std::setw(align) << std::left << "Total" << "= "
          << topology.Energy()*1000 / num_computes << std::endl;
    }
  }
  // Restore ios format state.
  out.copyfmt(state);

  return out;
}

<<<<<<< HEAD
=======
void Topology::PrintOAVES(std::ostream &out, Mapping &mapping, bool log_oaves_mappings, std::string oaves_prefix, unsigned thread_id) const
{

  if (NumStorageLevels() > 0)
  {
    // Get the buffer utilization of the innermost memory level
    unsigned first_storage_level_id = 0;
    std::uint64_t total_utilization = ViewStorageLevel(first_storage_level_id)->TotalUtilizedBytes();

    // Get the total output tensor size for calculating the total operations
    std::uint64_t total_output_size = 0;
    for (unsigned pvi = 0; pvi < problem::GetShape()->NumDataSpaces; pvi++)
    {
      auto pv = problem::Shape::DataSpaceID(pvi);
      if (problem::GetShape()->IsReadWriteDataSpace.at(pv))
      {
        std::uint64_t utilized_capacity = -1;
        for (unsigned storage_level_id = 0; storage_level_id < NumStorageLevels(); storage_level_id++)
        {
          unsigned inv_storage_level = NumStorageLevels() - 1 - storage_level_id;
          utilized_capacity = stats_.utilized_capacities.at(inv_storage_level).at(pv);
          // Use the last non-bypassed level with capacity size not equal to 0
          if (utilized_capacity > 0)
            break;
        }
        total_output_size += utilized_capacity;
      }
    }
    uint64_t total_elementwise_ops = stats_.actual_computes;
    uint64_t total_reduction_ops = 0;

    if (tiling::gEnableFirstReadElision)
    {
      total_reduction_ops = stats_.actual_computes - total_output_size;
    }
    else
    {
      total_reduction_ops = stats_.actual_computes;
    }
    uint64_t total_ops = total_elementwise_ops + total_reduction_ops;

    // Assume the DRAM is the last level
    auto last_storage_level_id = NumStorageLevels() - 1;
    double op_per_byte = ViewStorageLevel(last_storage_level_id)->OperationalIntensity(total_ops);

    out << total_utilization << "," << op_per_byte << "," << ViewStorageLevel(last_storage_level_id)->Accesses();
    for (unsigned pvi = 0; pvi < problem::GetShape()->NumDataSpaces; pvi++)
    {
      auto pv = problem::Shape::DataSpaceID(pvi);
      out << "," << ViewStorageLevel(first_storage_level_id)->TotalUtilizedBytes(pv);
    }
    for (unsigned pvi = 0; pvi < problem::GetShape()->NumDataSpaces; pvi++)
    {
      auto pv = problem::Shape::DataSpaceID(pvi);
      out << "," << ViewStorageLevel(last_storage_level_id)->Accesses(pv);
    }
    out << "," << mapping.PrintCompact();
    if (log_oaves_mappings)
    {
      std::stringstream oaves_mapping_ss;
      // Format the mapping filename as <utilization>_<thread_id>_<mapping_hash>.yaml
      std::hash<std::string> hasher;
      size_t hash = hasher(mapping.PrintCompact());
      oaves_mapping_ss << oaves_prefix << "." << total_utilization << "_" << thread_id << "_" << std::hex << hash << ".yaml";
      std::string oaves_map_yaml_file_name = oaves_mapping_ss.str();
      out << "," << oaves_map_yaml_file_name << std::endl;
      OutputOAVESMappingYAML(mapping, oaves_map_yaml_file_name);
    }
    else
    {
      out << ",None" << std::endl;
    }
  }
}

void  Topology::OutputOAVESMappingYAML(Mapping& mapping, std::string map_yaml_file_name) const {

  // Output the .yaml file for the mapping
  YAML::Emitter yaml_out;
  yaml_out << YAML::BeginMap;
  yaml_out << YAML::Key << "mapping";
  yaml_out << YAML::Value;
  yaml_out << YAML::BeginSeq;
  mapping.FormatAsYaml(yaml_out, specs_.StorageLevelNames());
  yaml_out << YAML::EndSeq;
  yaml_out << YAML::EndMap;

  std::ofstream mapping_output_file;
  mapping_output_file.open(map_yaml_file_name.c_str());
  mapping_output_file << yaml_out.c_str();
  mapping_output_file.close();
}

>>>>>>> a62b6e81
void Topology::Spec(const Topology::Specs& specs)
{
  specs_ = specs;

  for (auto& level : levels_)
  {
    level.reset();
  }
  levels_.clear();

  for (auto& network : networks_)
  {
    network.second.reset();
  }
  networks_.clear();

  for (auto& level : level_map_)
  {
    level.second.reset();
  }
  level_map_.clear();

  for (auto& connection : connection_map_)
  {
    connection.second.read_fill_network.reset();
    connection.second.drain_update_network.reset();
  }
  connection_map_.clear();

  // Construct and spec Buffer and Arithmeic levels.
  for (unsigned i = 0; i < specs.NumLevels(); i++)
  {
    auto level_specs = specs.GetLevel(i);
    std::shared_ptr<Level> level = nullptr;
    // What type of level is this?
    if (level_specs->Type() == "BufferLevel")
    {
      BufferLevel::Specs& specs = *std::static_pointer_cast<BufferLevel::Specs>(level_specs);
      std::shared_ptr<BufferLevel> buffer_level = std::make_shared<BufferLevel>(specs);
      level = std::static_pointer_cast<Level>(buffer_level);
      levels_.push_back(level);
    }
    else if (level_specs->Type() == "ArithmeticUnits")
    {
      ArithmeticUnits::Specs& specs = *std::static_pointer_cast<ArithmeticUnits::Specs>(level_specs);
      std::shared_ptr<ArithmeticUnits> arithmetic_level = std::make_shared<ArithmeticUnits>(specs);
      level = std::static_pointer_cast<Level>(arithmetic_level);
      levels_.push_back(level);
    }
    else
    {
      std::cerr << "ERROR: illegal level specs type: " << level_specs->Type() << std::endl;
      exit(1);
    }
    assert(level != nullptr);
    level_map_[i] = level;
  }

  //
  // Construct and spec user-defined networks. Auto-inferred networks will be
  // generated on-demand as we walk through the connection code.
  //
  for (unsigned i = 0; i < specs.NumNetworks(); i++)
  {
    auto network = NetworkFactory::Construct(specs.GetNetwork(i));
    networks_[network->Name()] = network;
  }

  //
  // Connect levels to networks.
  // FIXME: network source and sink need to be *bound* per-dataspace at eval (mapping) time.
  //
  uint64_t total_network_latency = 0;
  for (unsigned i = 0; i < specs.NumLevels()-1; i++)
  {
    // Note! We are linking levels[i+1] as the outer level for networks[i].
    auto inner = levels_.at(i);
    auto outer = levels_.at(i+1);

    bool inner_is_arithmetic = (i == 0);

    auto outer_buffer = std::static_pointer_cast<BufferLevel>(outer);

    std::shared_ptr<Network> read_fill_network = nullptr;
    std::shared_ptr<Network> drain_update_network = nullptr;

    //
    // Find read-fill network.
    //
    if (outer_buffer->GetSpecs().read_network_name.IsSpecified())
    {
      std::string outer_read_name = outer_buffer->GetSpecs().read_network_name.Get();
      auto it = networks_.find(outer_read_name);
      if (it == networks_.end())
      {
        std::cerr << "ERROR: network " << outer_read_name << " not found." << std::endl;
        exit(1);
      }
      read_fill_network = it->second;

      uint64_t fill_latency = read_fill_network->FillLatency();
      total_network_latency += fill_latency;
      read_fill_network->SetFillLatency(fill_latency);

      if (!inner_is_arithmetic)
      {
        auto inner_buffer = std::static_pointer_cast<BufferLevel>(inner);
        assert(inner_buffer->GetSpecs().fill_network_name.IsSpecified());
        std::string inner_fill_name = inner_buffer->GetSpecs().fill_network_name.Get();
        assert(outer_read_name == inner_fill_name);
      }
      else
      {
        auto inner_arithmetic = std::static_pointer_cast<ArithmeticUnits>(inner);
        assert(inner_arithmetic->GetSpecs().operand_network_name.IsSpecified());
        std::string inner_operand_name = inner_arithmetic->GetSpecs().operand_network_name.Get();
        assert(outer_read_name == inner_operand_name);
      }
    }
    else // outer read network name is not specified.
    {
      // Create a new Legacy-type read-fill network from the pre-parsed inferred network specs.

      // Inferred network i connects outer-level (i+1) to inner-level (i).
      // Inferred network i connects outer-storage-level (i) to inner-storage-level (i-1).
      auto inferred_network_id = i;
      auto inferred_network_specs = *specs.GetInferredNetwork(inferred_network_id);
      std::shared_ptr<LegacyNetwork> legacy_network = std::make_shared<LegacyNetwork>(inferred_network_specs);

      // If network is unspecified, use the network_fill_latency/network_drain_latency specified from the outer buffer
      uint64_t fill_latency = std::static_pointer_cast<BufferLevel>(outer)->GetSpecs().network_fill_latency.Get();
      total_network_latency += fill_latency;
      legacy_network->SetFillLatency(fill_latency);

      std::shared_ptr<Network> network = std::static_pointer_cast<Network>(legacy_network);

      std::string network_name = outer->Name() + " <==> " + inner->Name();
      network->SetName(network_name);

      networks_[network_name] = network;
      read_fill_network = network;

      if (!inner_is_arithmetic)
      {
        auto inner_buffer = std::static_pointer_cast<BufferLevel>(inner);
        assert(!inner_buffer->GetSpecs().fill_network_name.IsSpecified());
      }
      else
      {
        auto inner_arithmetic = std::static_pointer_cast<ArithmeticUnits>(inner);
        assert(!inner_arithmetic->GetSpecs().operand_network_name.IsSpecified());
      }
    }

    //
    // Find drain-update network.
    //
    if (outer_buffer->GetSpecs().update_network_name.IsSpecified())
    {
      std::string outer_update_name = outer_buffer->GetSpecs().update_network_name.Get();
      auto it = networks_.find(outer_update_name);
      if (it == networks_.end())
      {
        std::cerr << "ERROR: network " << outer_update_name << " not found." << std::endl;
        exit(1);
      }
      drain_update_network = it->second;

      uint64_t drain_latency = drain_update_network->DrainLatency();
      total_network_latency += drain_latency;
      drain_update_network->SetDrainLatency(drain_latency);

      if (!inner_is_arithmetic)
      {
        auto inner_buffer = std::static_pointer_cast<BufferLevel>(inner);
        assert(inner_buffer->GetSpecs().drain_network_name.IsSpecified());
        std::string inner_drain_name = inner_buffer->GetSpecs().drain_network_name.Get();
        assert(outer_update_name == inner_drain_name);
      }
      else
      {
        auto inner_arithmetic = std::static_pointer_cast<ArithmeticUnits>(inner);
        assert(inner_arithmetic->GetSpecs().result_network_name.IsSpecified());
        std::string inner_result_name = inner_arithmetic->GetSpecs().result_network_name.Get();
        assert(outer_update_name == inner_result_name);
      }
    }
    else // outer update network name is not specified.
    {
      // Reuse the existing read-fill network.
      assert(read_fill_network != nullptr);
      drain_update_network = read_fill_network;

      // If network is unspecified, use the network_fill_latency/network_drain_latency specified from the outer buffer
      auto legacy_network = std::static_pointer_cast<LegacyNetwork>(drain_update_network);

      uint64_t drain_latency = std::static_pointer_cast<BufferLevel>(outer)->GetSpecs().network_drain_latency.Get();
      total_network_latency += drain_latency;
      legacy_network->SetDrainLatency(drain_latency);

      if (!inner_is_arithmetic)
      {
        auto inner_buffer = std::static_pointer_cast<BufferLevel>(inner);
        assert(!inner_buffer->GetSpecs().drain_network_name.IsSpecified());
      }
      else
      {
        auto inner_arithmetic = std::static_pointer_cast<ArithmeticUnits>(inner);
        assert(!inner_arithmetic->GetSpecs().result_network_name.IsSpecified());
      }
    }

    //
    // We've found the network objects, now make the connections.
    //

    outer_buffer->ConnectRead(read_fill_network);
    outer_buffer->ConnectUpdate(drain_update_network);

    // Set the level that handles power gating for this one
    if (!outer_buffer->GetSpecs().power_gated_at_name.IsSpecified())
    {
      outer_buffer->GetSpecs().power_gated_at_name = outer_buffer->GetSpecs().name;
    }
    auto power_gated_level = GetStorageLevel(outer_buffer->GetSpecs().power_gated_at_name.Get());
    if (power_gated_level == nullptr)
    {
      std::cerr << "ERROR: power_gated_at buffer " << outer_buffer->GetSpecs().power_gated_at_name.Get() << " not found." << std::endl;
      exit(1);
    }
    outer_buffer->SetPowerGatedAt(power_gated_level);

    if (!inner_is_arithmetic)
    {
      auto inner_buffer = std::static_pointer_cast<BufferLevel>(inner);
      inner_buffer->ConnectFill(read_fill_network);
      inner_buffer->ConnectDrain(drain_update_network);
    }
    else
    {
      auto inner_arithmetic = std::static_pointer_cast<ArithmeticUnits>(inner);
      inner_arithmetic->ConnectOperand(read_fill_network);
      inner_arithmetic->ConnectResult(drain_update_network);
    }

    // If the same bi-directional network is used for read-fill and drain-update,
    // set the source/sink links for the drain-update direction. This is because
    // the network queries the sink's read-modify-write ability to determine whether
    // read-modify-write traffic incurs double the number of transfers.
    // FIXME:
    // (1) Come up with a better name than "source" and "sink" for bidirectional
    //     networks.
    // (2) Perhaps the read-modify-write traffic scaling should be performed outside
    //     of the network model (and be part of the higher-level tile analysis).
    drain_update_network->ConnectSource(inner);
    drain_update_network->ConnectSink(outer);

    if (drain_update_network != read_fill_network)
    {
      read_fill_network->ConnectSource(outer);
      read_fill_network->ConnectSink(inner);
    }

    read_fill_network->AddConnectionType(model::ConnectionType::ReadFill);
    drain_update_network->AddConnectionType(model::ConnectionType::UpdateDrain);

    connection_map_[i] = Connection{read_fill_network, drain_update_network};

  } // for all levels.

  // DeriveFanouts();

  is_specced_ = true;

  FloorPlan();

  // Compute area at spec-time (instead of at eval-time).
  // FIXME: area is being stored as a stat here, while it is stored as a spec
  // in individual modules. We need to be consistent.
  double area = 0;
  for (auto level : levels_)
  {
    assert(level->Area() >= 0);
    area += level->Area();
  }
  stats_.area = area;

  total_network_latency_ = total_network_latency;

}

// The hierarchical ParseSpecs functions are static and do not
// affect the internal specs_ data structure, which is set by
// the dynamic Spec() call later.

// This function implements the "classic" hierarchical topology
// with arithmetic units at level 0 and storage units at level 1+.
Topology::Specs Topology::ParseSpecs(config::CompoundConfigNode storage,
                                     config::CompoundConfigNode arithmetic,
                                     bool is_sparse_topology)
{
  Specs specs;

  assert(storage.isList());

  // Level 0: arithmetic.
  // Use multiplication factor == 0 to ensure .instances attribute is set
  auto level_specs_p = std::make_shared<ArithmeticUnits::Specs>(ArithmeticUnits::ParseSpecs(arithmetic, 0, is_sparse_topology));
  specs.AddLevel(0, std::static_pointer_cast<LevelSpecs>(level_specs_p));

  // Storage levels.
  int num_storage_levels = storage.getLength();
  for (int i = 0; i < num_storage_levels; i++)
  {
    auto level_specs_p = std::make_shared<BufferLevel::Specs>(BufferLevel::ParseSpecs(storage[i], 0, is_sparse_topology));
    specs.AddLevel(i, std::static_pointer_cast<LevelSpecs>(level_specs_p));

    // For each storage level, parse and extract an inferred network spec from the storage config.
    // A network object corresponding to this spec will only be instantiated if a user-specified
    // network is missing between any two topology levels.
    auto inferred_network_specs_p = std::make_shared<LegacyNetwork::Specs>(LegacyNetwork::ParseSpecs(storage[i], 0, is_sparse_topology));
    specs.AddInferredNetwork(inferred_network_specs_p);
  }

  return specs;
}

// This function implements the "tree_like" hierarchical architecture description
// used in Accelergy v0.2. The lowest level is level 0 and should have
// arithmetic units, while other level are level 1+ with some buffer/storage units
Topology::Specs Topology::ParseTreeSpecs(config::CompoundConfigNode designRoot, bool is_sparse_topology)
{
  Specs specs;
  auto curNode = designRoot;

  std::vector<std::shared_ptr<LevelSpecs>> storages; // serialize all storages
  std::vector<std::shared_ptr<LegacyNetwork::Specs>> inferred_networks;
  std::vector<std::shared_ptr<NetworkSpecs>> networks;

  std::uint64_t multiplication = 1;

  // Walk the tree to find each buffer and arithmetic units
  // and add them to the specs.
  while (curNode.exists("subtree"))
  {
    auto subTrees = curNode.lookup("subtree");
    // Timeloop currently supports one subtree per level.
    assert(subTrees.isList() && subTrees.getLength() == 1);
    curNode = subTrees[0];

    std::string curNodeName;
    curNode.lookupValue("name", curNodeName);

    std::uint64_t subTreeSize = config::parseElementSize(curNodeName);
    multiplication *= subTreeSize;

    if (curNode.exists("local"))
    {
      auto curLocal = curNode.lookup("local");
      assert(curLocal.isList());

      std::vector<std::shared_ptr<LevelSpecs>> localStorages;
      std::vector<std::shared_ptr<LegacyNetwork::Specs>> localInferredNetworks;
      std::vector<std::shared_ptr<NetworkSpecs>> localNetworks;

      for (int c = 0; c < curLocal.getLength() ; c++)
      {
        std::string cName, cClass;
        curLocal[c].lookupValue("name", cName);
        curLocal[c].lookupValue("class", cClass);
        std::uint64_t localElementSize = config::parseElementSize(cName);
        std::uint64_t nElements = multiplication * localElementSize;

        if (isBufferClass(cClass))
        {
          // Create a buffer spec.
          auto level_specs_p = std::make_shared<BufferLevel::Specs>(BufferLevel::ParseSpecs(curLocal[c], nElements, is_sparse_topology));
          localStorages.push_back(level_specs_p);

          // Create an inferred network spec.
          // A network object corresponding to this spec will only be instantiated if a user-specified
          // network is missing between any two topology levels.
          auto inferred_network_specs_p = std::make_shared<LegacyNetwork::Specs>(LegacyNetwork::ParseSpecs(curLocal[c], nElements, is_sparse_topology));
          localInferredNetworks.push_back(inferred_network_specs_p);
        }
        else if (isComputeClass(cClass))
        {
          // Create arithmetic.
          auto level_specs_p = std::make_shared<ArithmeticUnits::Specs>(ArithmeticUnits::ParseSpecs(curLocal[c], nElements, is_sparse_topology));
          specs.AddLevel(0, std::static_pointer_cast<LevelSpecs>(level_specs_p));
        }
        else if (isNetworkClass(cClass))
        {
          auto network_specs_p = NetworkFactory::ParseSpecs(curLocal[c], nElements, is_sparse_topology);
          localNetworks.push_back(network_specs_p);
        }
        else
        {
          // std::cout << "  Neglect component: " << cName << " due to unknown class: " << cClass << std::endl;
        }
      }
      // The deeper the tree, the closer the buffer to be with ArithmeticUnits.
      // Reverse the order so that top in the local list is at the bottem, matching the tree seq
      storages.insert(storages.begin(), localStorages.rbegin(), localStorages.rend());
      inferred_networks.insert(inferred_networks.begin(), localInferredNetworks.rbegin(), localInferredNetworks.rend());
      networks.insert(networks.begin(), localNetworks.rbegin(), localNetworks.rend());
    }
  } // end while

  // Add storages to specs. We can do this only after walking the whole tree.
  for (uint32_t i = 0; i < storages.size(); i++)
  {
    auto storage = storages[i];
    specs.AddLevel(i, storage);

    auto inferred_network = inferred_networks[i];
    specs.AddInferredNetwork(inferred_network);
  }

  // Add user-specified networks.
  for (unsigned i = 0; i < networks.size(); i++)
  {
    auto network = networks[i];
    specs.AddNetwork(network);
  }

  return specs;
};

unsigned Topology::NumLevels() const
{
  assert(is_specced_);
  return levels_.size();
}

unsigned Topology::NumStorageLevels() const
{
  assert(is_specced_);
  return specs_.NumStorageLevels();
}

unsigned Topology::NumNetworks() const
{
  assert(is_specced_);
  return specs_.NumNetworks();
}

std::shared_ptr<const Level> Topology::ViewLevel(const unsigned& level_id) const
{
  return levels_.at(level_id);
}

std::shared_ptr<const BufferLevel> Topology::ViewStorageLevel(const unsigned& storage_level_id) const
{
  auto level_id = specs_.StorageMap(storage_level_id);
  return std::static_pointer_cast<const BufferLevel>(levels_.at(level_id));
}

std::shared_ptr<const BufferLevel> Topology::ViewStorageLevel(const std::string& level_name) const
{
  for(auto level : levels_)
  {
    if (level->Name() == level_name)
    {
      return std::static_pointer_cast<const BufferLevel>(level);
    }
  }
  return nullptr;
}

std::shared_ptr<const ArithmeticUnits> Topology::ViewArithmeticLevel() const
{
  auto level_id = specs_.ArithmeticMap();
  return std::static_pointer_cast<const ArithmeticUnits>(levels_.at(level_id));
}

void Topology::Reset()
{
  stats_.Reset();

  for (auto & level : levels_)
  {
    level->Reset();
  }

  for (auto & network : networks_)
  {
    network.second->Reset();
  }

  is_evaluated_ = false;
}

// PreEvaluationCheck(): allows for a very fast capacity-check
// based on given working-set sizes that can be trivially derived
// by the caller. The more powerful Evaluate() function also
// performs these checks, but computes both tile sizes and access counts
// and requires full tiling data that is generated by a very slow
// Nest::ComputeWorkingSets() algorithm. The PreEvaluationCheck()
// function is an optional call that extensive design-space searches
// can use to fail early.
// FIXME: integrate with Evaluate() and re-factor.
// FIXME: what about instances and fanout checks?
std::vector<EvalStatus> Topology::PreEvaluationCheck(const Mapping& mapping,
                                                     analysis::NestAnalysis* analysis,
                                                     sparse::SparseOptimizationInfo* sparse_optimizations,
                                                     bool break_on_failure)
{
<<<<<<< HEAD
  problem::Workload* workload = analysis->GetWorkload();
  
  std::vector<EvalStatus> eval_status(NumLevels(), { .success = true, .fail_reason = "" });
  bool valid = tiling::CheckMaskValidity(mapping.datatype_bypass_nest, workload);
  if (!valid) 
  { 
=======

  std::vector<EvalStatus> eval_status(NumLevels(), { .success = true, .fail_reason = "" });
  bool valid = tiling::CheckMaskValidity(mapping.datatype_bypass_nest);
  if (!valid)
  {
>>>>>>> a62b6e81
    // invalid bypassing setup
    std::fill(eval_status.begin(), eval_status.end(),
              EvalStatus({ .success = false, .fail_reason = "one of the tensors is bypassed in all storage levels"}));
    return eval_status;
  }

  auto masks = tiling::TransposeMasks(mapping.datatype_bypass_nest, workload);
  auto working_set_sizes = analysis->GetWorkingSetSizes_LTW();
  sparse::CompressionInfo storage_compression_info = sparse_optimizations->compression_info;

  for (unsigned storage_level_id = 0; storage_level_id < NumStorageLevels(); storage_level_id++)
  {
    sparse::PerStorageLevelCompressionInfo per_level_compression_info = {};
    storage_compression_info.GetStorageLevelCompressionInfo(storage_level_id, per_level_compression_info);
    auto level_id = specs_.StorageMap(storage_level_id);
    try
    {
      auto s = GetStorageLevel(storage_level_id)->PreEvaluationCheck(
        working_set_sizes.at(storage_level_id), masks.at(storage_level_id), workload,
        per_level_compression_info, mapping.confidence_thresholds.at(storage_level_id),
        break_on_failure);
      eval_status.at(level_id) = s;

      if (break_on_failure && !s.success)
        break;
    }
    catch (problem::DensityModelIncapability& e)
    {
      std::fill(eval_status.begin(), eval_status.end(),
                EvalStatus({ .success = false, .fail_reason = "density model incapable of evaluating a specific request" }));
      return eval_status;
    }
  }

  return eval_status;
}


std::vector<EvalStatus> Topology::Evaluate(Mapping& mapping,
                                           analysis::NestAnalysis* analysis,
                                           sparse::SparseOptimizationInfo* sparse_optimizations,
                                           bool break_on_failure)
{
  assert(is_specced_);
  Reset();
  assert(!is_evaluated_);

  // std::cout << "\n ==================================================== " << std::endl;
  // std::cout << mapping.PrintCompact() << std::endl;
  // std::cout << " ====================================================  " << std::endl;

  // ==================================================================
  // TODO: connect buffers to networks based on bypass mask in mapping.
  // ==================================================================
  // for (unsigned storage_level_id = 0; storage_level_id < NumStorageLevels(); storage_level_id++)
  // {
  //   auto storage_level = GetStorageLevel(storage_level_id);
  //   auto network = GetNetwork(storage_level_id);

  //   storage_level->ConnectNetwork(network);
  //   network->ConnectBuffer(storage_level);
  // }
  //

  problem::Workload* workload = analysis->GetWorkload();
  workload_ = workload;
  
  std::vector<EvalStatus> eval_status(NumLevels(), { .success = true, .fail_reason = "" });
<<<<<<< HEAD
  bool valid = tiling::CheckMaskValidity(mapping.datatype_bypass_nest, workload);
  if (!valid) 
  { 
=======
  bool valid = tiling::CheckMaskValidity(mapping.datatype_bypass_nest);
  if (!valid)
  {
>>>>>>> a62b6e81
    // invalid bypassing setup
    std::fill(eval_status.begin(), eval_status.end(),
              EvalStatus({ .success = false, .fail_reason = "one of the tensors is bypassed in all storage levels"}));
    return eval_status;
  }

  bool success_accum = true;
  bool success = true;

  // Transpose the datatype bypass nest into level->datatype structure.
  auto keep_masks = tiling::TransposeMasks(mapping.datatype_bypass_nest, workload);
  assert(keep_masks.size() >= NumStorageLevels());

  success = sparse::CheckFormatModelsAndMapping(keep_masks,
                                                sparse_optimizations->compression_info,
                                                specs_,
                                                eval_status,
                                                break_on_failure);
  if (break_on_failure && !success) { return eval_status; }

  // Compute working-set tile hierarchy for the nest.
  analysis::CompoundTileNest tile_info_nest;
  problem::PerDataSpace<std::vector<analysis::DataMovementInfo>> ws_tiles;
  try
  {
    ws_tiles = analysis->GetWorkingSets();
    // construct a summaried tileinfo with both datamovement info and compute info
    tile_info_nest.compound_compute_info_nest = analysis->GetComputeInfo();
    tile_info_nest.compound_data_movement_info_nest = ws_tiles;
  }
  catch (std::runtime_error& e)
  {
    std::fill(eval_status.begin(), eval_status.end(),
              EvalStatus({ .success = false, .fail_reason = "" }));
    return eval_status;
  }


  // Ugh... FIXME.
  auto compute_cycles = analysis->GetComputeInfo()[0].accesses; //innermost level

  // Create a mask indicating which levels support distributed multicast.
  tiling::CompoundMaskNest distribution_supported(workload->GetShape()->NumDataSpaces);
  for (unsigned pv = 0; pv < unsigned(workload_->GetShape()->NumDataSpaces); pv++)
  {
    distribution_supported[pv].reset();
    for (unsigned storage_level = 0; storage_level < NumStorageLevels(); storage_level++)
    {
      if (GetStorageLevel(storage_level)->GetReadNetwork()->DistributedMulticastSupported())
      {
        distribution_supported[pv].set(storage_level);
      }
    }
  }


  // Collapse tiles into a specified number of tiling levels. The solutions are
  // received in a set of per-problem::Shape::DataSpaceID arrays.
  auto collapsed_tiles = tiling::CollapseTiles(tile_info_nest,
                                               specs_.NumStorageLevels(),
                                               mapping.datatype_bypass_nest,
                                               distribution_supported,
                                               analysis->GetWorkload());

  try
  {
    success = sparse::PerformSparseProcessing(analysis->GetWorkload(),
                                              mapping,
                                              collapsed_tiles,
                                              sparse_optimizations,
                                              specs_,
                                              eval_status,
                                              break_on_failure);
    if (break_on_failure && !success) { return eval_status; }
  }
  catch (problem::DensityModelIncapability& e)
  {
    std::fill(eval_status.begin(), eval_status.end(),
              EvalStatus({ .success = false, .fail_reason = "density model incapable of evaluating a specific request" }));
    return eval_status;
  }

  // Transpose the tiles into level->datatype/level->optype structure.
  auto tiles = tiling::TransposeTiles(collapsed_tiles, workload);
  assert(tiles.size() == NumStorageLevels());

  if (!break_on_failure || success_accum)
  {
    auto level_id = specs_.ArithmeticMap();
    auto s = GetArithmeticLevel()->Evaluate(tiles[0], keep_masks[0], workload, 0,
                                            compute_cycles, break_on_failure);
    eval_status.at(level_id) = s;
    success_accum &= s.success;

    if (break_on_failure && !s.success)
      return eval_status;

  }

  // update the dense compute cycles to be sparse compute cycles (actual compute cycles + gated compute cycles)
  // will only get the correct number of cycles if the eval of compute level is successful
  if (success_accum)
    compute_cycles = GetArithmeticLevel()->Cycles();
  uint64_t total_cycles = compute_cycles;

  for (unsigned storage_level_id = 0; storage_level_id < NumStorageLevels(); storage_level_id++)
  {
    auto storage_level = GetStorageLevel(storage_level_id);

    // Evaluate Loop Nest on hardware structures: calculate
    // primary statistics.
    auto level_id = specs_.StorageMap(storage_level_id);

    // populate parent level name for each dataspace
    for (unsigned pv = 0; pv < unsigned(workload_->GetShape()->NumDataSpaces); pv++)
    {
      unsigned parent_level_id = tiles[storage_level_id].data_movement_info.at(pv).parent_level;
      if (parent_level_id != std::numeric_limits<unsigned>::max())
      {
        tiles[storage_level_id].data_movement_info.at(pv).parent_level_name =
          GetStorageLevel(parent_level_id)->GetSpecs().name.Get();
      }
    }

    auto s = storage_level->Evaluate(tiles[storage_level_id], keep_masks[storage_level_id],
                                     workload,
                                     mapping.confidence_thresholds.at(storage_level_id),
                                     compute_cycles, break_on_failure);
    total_cycles = std::max(total_cycles, storage_level->Cycles());
    eval_status.at(level_id) = s;
    success_accum &= s.success;

    if (break_on_failure && !s.success)
      break;
  }

  if (!break_on_failure || success_accum)
  {
    for (unsigned storage_level_id = 0; storage_level_id < NumStorageLevels(); storage_level_id++)
    {
      auto storage_level = GetStorageLevel(storage_level_id);
      auto child_level_stats = storage_level->GetStats();

      // each dataspace can have a different parent level
      for (unsigned pvi = 0; pvi < unsigned(workload_->GetShape()->NumDataSpaces); pvi++)
      {
        unsigned parent_storage_level_id = tiles[storage_level_id].data_movement_info.at(pvi).parent_level;
        // if there is any overbooking, add the energy cost to parent level
        if (child_level_stats.tile_confidence[pvi] != 1.0
          && parent_storage_level_id != std::numeric_limits<unsigned>::max())
        {
          auto parent_storage_level = GetStorageLevel(parent_storage_level_id);
          parent_storage_level->ComputeEnergyDueToChildLevelOverflow(child_level_stats, pvi);
        }
      }
    }
    // finalized energy data
    for (unsigned storage_level_id = 0; storage_level_id < NumStorageLevels(); storage_level_id++)
    {
      auto storage_level = GetStorageLevel(storage_level_id);
      storage_level->ComputeLeaksPerCycle();
      storage_level->FinalizeBufferEnergy(total_cycles);
    }
  }

  unsigned int numConnections = NumStorageLevels();
  for (uint32_t connection_id = 0; connection_id < numConnections; connection_id++)
  {
    auto connection = connection_map_[connection_id];
    auto rf_net = connection.read_fill_network;
    EvalStatus s;
    if (!rf_net->IsEvaluated())
    {
      s = rf_net->Evaluate(tiles[connection_id], workload, break_on_failure);
      eval_status.at(connection_id).success &= s.success;
      eval_status.at(connection_id).fail_reason += s.fail_reason;
      success_accum &= s.success;
    }

    if (break_on_failure && !s.success)
      break;

    auto du_net = connection.drain_update_network;
    if (!du_net->IsEvaluated())
    {
      s = du_net->Evaluate(tiles[connection_id], workload, break_on_failure);
      eval_status.at(connection_id).success &= s.success;
      eval_status.at(connection_id).fail_reason += s.fail_reason;
      success_accum &= s.success;
    }

    if (break_on_failure && !s.success)
      break;
  }

  if (!break_on_failure || success_accum)
  {
    ComputeStats(success_accum);
  }

  if (success_accum)
  {
    is_evaluated_ = true;
  }

  return eval_status;
}

void Topology::ComputeStats(bool eval_success)
{
  if (eval_success)
  {
    // Energy.
    double energy = 0;

    for (auto level : levels_)
    {
      assert(level->Energy(workload_->GetShape()->NumDataSpaces) >= 0);
      energy += level->Energy(workload_->GetShape()->NumDataSpaces);
    }

    for (auto& network: networks_)
    {
      //poan: Users might add a network to the arch but never connect/use it
      //      Such network should always have 0 energy though.
      if (!network.second->IsEvaluated()) continue;
      auto e = network.second->Energy();
      assert(e >= 0);
      energy += e;
    }

    stats_.energy = energy;

    // Cycles.
    std::uint64_t cycles = 0;
    for (auto level : levels_)
    {
      cycles = std::max(cycles, level->Cycles());
    }

    // Max cycle plus network fill and drain latency
    stats_.cycles = cycles + total_network_latency_;

    // Utilization.
    // FIXME.
    if (eval_success)
    {
      stats_.utilization = GetArithmeticLevel()->IdealCycles() / stats_.cycles;
    }

    // Computes.
    stats_.algorithmic_computes = GetArithmeticLevel()->AlgorithmicComputes();
    stats_.actual_computes = GetArithmeticLevel() -> ActualComputes();

    // Last-level accesses.
    stats_.last_level_accesses = GetStorageLevel(NumStorageLevels()-1)->Accesses(workload_->GetShape()->NumDataSpaces);

    // All accesses.
    for (unsigned i = 0; i < NumStorageLevels(); i++)
    {
      // FIXME: change the following to problem::PerDataSpace<std::uint64_t>
      // once we wrap PerDataSpace<> in PyTimeloop.
<<<<<<< HEAD
      std::vector<std::uint64_t> pta(workload_->GetShape()->NumDataSpaces); 
      for (unsigned pvi = 0; pvi < workload_->GetShape()->NumDataSpaces; pvi++)
=======
      std::vector<std::uint64_t> pta(problem::GetShape()->NumDataSpaces);
      for (unsigned pvi = 0; pvi < problem::GetShape()->NumDataSpaces; pvi++)
>>>>>>> a62b6e81
      {
        auto pv = problem::Shape::DataSpaceID(pvi);
        pta[pv] = GetStorageLevel(i)->Accesses(pv);
      }
      stats_.per_tensor_accesses.push_back(pta);
      stats_.accesses.push_back(GetStorageLevel(i)->Accesses(workload_->GetShape()->NumDataSpaces));
    }

  } // eval_success

  //
  // *** Note ***: the following stat updates are *not* gated by eval_success.
  //

  // Tile sizes.
  stats_.tile_sizes.clear();
  stats_.utilized_capacities.clear();
  for (unsigned storage_level_id = 0; storage_level_id < NumStorageLevels(); storage_level_id++)
  {
    problem::PerDataSpace<std::uint64_t> ts;
    problem::PerDataSpace<std::uint64_t> utilized_cap;
    for (unsigned pvi = 0; pvi < workload_->GetShape()->NumDataSpaces; pvi++)
    {
      auto pv = problem::Shape::DataSpaceID(pvi);
      ts[pv] = GetStorageLevel(storage_level_id)->TileSize(pv);
      utilized_cap[pv] = GetStorageLevel(storage_level_id)->UtilizedCapacity(pv);
    }
    stats_.tile_sizes.push_back(ts);
    stats_.utilized_capacities.push_back(utilized_cap);
  }

  // Utilized instances.
  stats_.utilized_instances.clear();
  for (unsigned storage_level_id = 0; storage_level_id < NumStorageLevels(); storage_level_id++)
  {
    problem::PerDataSpace<std::uint64_t> uc;
    for (unsigned pvi = 0; pvi < workload_->GetShape()->NumDataSpaces; pvi++)
    {
      auto pv = problem::Shape::DataSpaceID(pvi);
      uc[pv] = GetStorageLevel(storage_level_id)->UtilizedInstances(pv);
    }
    stats_.utilized_instances.push_back(uc);
  }
}

//
// Floorplanner.
//
void Topology::FloorPlan()
{
  // Area of all the compute + buffer elements in inner levels
  // (needed for wire energy calculation).
  double cur_tile_area = 0;
  std::uint64_t inner_instances = 0;

  // Compute the area of each hierarchical tile.
  for (unsigned i = 0; i < NumLevels(); i++)
  {
    unsigned fanout;
    std::uint64_t cur_instances;
    if (i == 0)
    {
      cur_instances = GetArithmeticLevel()->GetSpecs().instances.Get();
      fanout = 0;
    }
    else
    {
      cur_instances = GetStorageLevel(i-1)->GetSpecs().instances.Get();
      assert(inner_instances % cur_instances == 0);
      fanout  = inner_instances / cur_instances;
    }
    inner_instances = cur_instances;

    cur_tile_area = GetLevel(i)->AreaPerInstance() + (cur_tile_area * fanout);
    tile_area_[i] = cur_tile_area;
  }

  // Tell each network the width of each hop's tile.
  for (unsigned i = 1; i < NumLevels(); i++)
  {
    auto level = GetLevel(i);
    auto storage_level = std::static_pointer_cast<BufferLevel>(level);
    auto r_network = storage_level->GetReadNetwork();
    double inner_tile_width = sqrt(tile_area_.at(i-1));
    r_network->SetTileWidth(inner_tile_width);
    auto u_network = storage_level->GetUpdateNetwork();
    u_network->SetTileWidth(inner_tile_width);

  }
}

bool isBufferClass(std::string className)
{
  for (auto s : bufferClasses)
  {
    if (className.find(s) != std::string::npos) return true;
  }
  return false;
}

bool isComputeClass(std::string className)
{
  for (auto s : computeClasses)
  {
    if (className.find(s) != std::string::npos) return true;
  }
  return false;
}

bool isNetworkClass(std::string className)
{
  for (auto s : networkClasses)
  {
    if (className.find(s) != std::string::npos) return true;
  }
  return false;
}

}  // namespace model<|MERGE_RESOLUTION|>--- conflicted
+++ resolved
@@ -381,7 +381,9 @@
   int level_id = 0;
   for (auto& level : topology.levels_)
   {
-    if(!gHideInconsequentialStats || level->Accesses() != 0 || level->Energy() != 0)
+    if(!gHideInconsequentialStats
+       || level->Accesses(topology.workload_->GetShape()->NumDataSpaces) != 0
+       || level->Energy(topology.workload_->GetShape()->NumDataSpaces) != 0)
     {
       out << "Level " << level_id << std::endl;
       out << "-------" << std::endl;
@@ -453,30 +455,15 @@
     {
       total_output_size += utilized_capacity;
     }
-<<<<<<< HEAD
-=======
-  }
-  assert(utilized_capacity > 0);
-  total_min_traffic += utilized_capacity;
-  if (problem::GetShape()->IsReadWriteDataSpace.at(pv)) {
-    total_output_size += utilized_capacity;
->>>>>>> a62b6e81
-  }
-
-<<<<<<< HEAD
+  }
+
   out << indent << std::left << std::setw(40) << "Total elementwise ops";
   uint64_t total_elementwise_ops = topology.stats_.actual_computes;
   out << ": " << total_elementwise_ops << std::endl; 
-=======
-out << indent << std::left << std::setw(40) << "Total elementwise ops";
-uint64_t total_elementwise_ops = topology.stats_.actual_computes;
-out << ": " << total_elementwise_ops << std::endl;
->>>>>>> a62b6e81
 
   out << indent << std::left << std::setw(40) << "Total reduction ops";
   uint64_t total_reduction_ops = 0;
 
-<<<<<<< HEAD
   if (tiling::gEnableFirstReadElision)
   {
     total_reduction_ops = topology.stats_.actual_computes - total_output_size;
@@ -493,27 +480,6 @@
 
   out << indent << std::left << std::setw(40) << "Total memory accesses required";
   out << ": " << total_min_traffic << std::endl; 
-=======
-if (tiling::gEnableFirstReadElision){
-  total_reduction_ops = topology.stats_.actual_computes - total_output_size;
-} else{
-  total_reduction_ops = topology.stats_.actual_computes;
-}
-out << ": " << total_reduction_ops << std::endl;
-
-out << indent << std::left << std::setw(40) << "Total ops";
-uint64_t total_ops = total_elementwise_ops + total_reduction_ops;
-out << ": " << total_ops << std::endl;
-
-out << indent << std::left << std::setw(40) << "Total memory accesses required";
-out << ": " << total_min_traffic << std::endl;
-
-unsigned inv_storage_level = topology.NumStorageLevels() - 1;
-std::shared_ptr<BufferLevel> buffer_level = topology.GetStorageLevel(inv_storage_level);
-auto op_per_byte = float(total_ops) / (buffer_level->GetSpecs().word_bits.Get() * total_min_traffic / 8);
-out << indent << std::left << std::setw(40) << "Optimal Op per Byte";
-out << ": " << op_per_byte << std::endl << std::endl;
->>>>>>> a62b6e81
 
   unsigned inv_storage_level = topology.NumStorageLevels() - 1;
   std::shared_ptr<BufferLevel> buffer_level = topology.GetStorageLevel(inv_storage_level);      
@@ -599,13 +565,11 @@
       for (unsigned i = 0; i < topology.NumLevels(); i++)
       {
         auto level = topology.GetLevel(i);
-        if (gHideInconsequentialStats && level->Energy() == 0) continue;
+        if (gHideInconsequentialStats
+            && level->Energy(topology.workload_->GetShape()->NumDataSpaces) == 0)
+          continue;
         out << indent << std::setw(align) << std::left << level->Name() << "= "
-<<<<<<< HEAD
-            << level->Energy(topology.workload_->GetShape()->NumDataSpaces) / num_computes << std::endl;
-=======
-            << level->Energy()*1000 / num_computes << std::endl;
->>>>>>> a62b6e81
+            << level->Energy(topology.workload_->GetShape()->NumDataSpaces)*1000 / num_computes << std::endl;
       }
 
 #ifdef PRINT_NETWORKS_IN_LEGACY_ORDER
@@ -635,8 +599,6 @@
   return out;
 }
 
-<<<<<<< HEAD
-=======
 void Topology::PrintOAVES(std::ostream &out, Mapping &mapping, bool log_oaves_mappings, std::string oaves_prefix, unsigned thread_id) const
 {
 
@@ -644,14 +606,15 @@
   {
     // Get the buffer utilization of the innermost memory level
     unsigned first_storage_level_id = 0;
-    std::uint64_t total_utilization = ViewStorageLevel(first_storage_level_id)->TotalUtilizedBytes();
+    std::uint64_t total_utilization =
+      ViewStorageLevel(first_storage_level_id)->TotalUtilizedBytes(workload_->GetShape()->NumDataSpaces);
 
     // Get the total output tensor size for calculating the total operations
     std::uint64_t total_output_size = 0;
-    for (unsigned pvi = 0; pvi < problem::GetShape()->NumDataSpaces; pvi++)
+    for (unsigned pvi = 0; pvi < workload_->GetShape()->NumDataSpaces; pvi++)
     {
       auto pv = problem::Shape::DataSpaceID(pvi);
-      if (problem::GetShape()->IsReadWriteDataSpace.at(pv))
+      if (workload_->GetShape()->IsReadWriteDataSpace.at(pv))
       {
         std::uint64_t utilized_capacity = -1;
         for (unsigned storage_level_id = 0; storage_level_id < NumStorageLevels(); storage_level_id++)
@@ -682,13 +645,15 @@
     auto last_storage_level_id = NumStorageLevels() - 1;
     double op_per_byte = ViewStorageLevel(last_storage_level_id)->OperationalIntensity(total_ops);
 
-    out << total_utilization << "," << op_per_byte << "," << ViewStorageLevel(last_storage_level_id)->Accesses();
-    for (unsigned pvi = 0; pvi < problem::GetShape()->NumDataSpaces; pvi++)
+    out << total_utilization << ","
+        << op_per_byte << ","
+        << ViewStorageLevel(last_storage_level_id)->Accesses(workload_->GetShape()->NumDataSpaces);
+    for (unsigned pvi = 0; pvi < workload_->GetShape()->NumDataSpaces; pvi++)
     {
       auto pv = problem::Shape::DataSpaceID(pvi);
       out << "," << ViewStorageLevel(first_storage_level_id)->TotalUtilizedBytes(pv);
     }
-    for (unsigned pvi = 0; pvi < problem::GetShape()->NumDataSpaces; pvi++)
+    for (unsigned pvi = 0; pvi < workload_->GetShape()->NumDataSpaces; pvi++)
     {
       auto pv = problem::Shape::DataSpaceID(pvi);
       out << "," << ViewStorageLevel(last_storage_level_id)->Accesses(pv);
@@ -730,7 +695,6 @@
   mapping_output_file.close();
 }
 
->>>>>>> a62b6e81
 void Topology::Spec(const Topology::Specs& specs)
 {
   specs_ = specs;
@@ -1239,20 +1203,12 @@
                                                      sparse::SparseOptimizationInfo* sparse_optimizations,
                                                      bool break_on_failure)
 {
-<<<<<<< HEAD
   problem::Workload* workload = analysis->GetWorkload();
   
   std::vector<EvalStatus> eval_status(NumLevels(), { .success = true, .fail_reason = "" });
   bool valid = tiling::CheckMaskValidity(mapping.datatype_bypass_nest, workload);
   if (!valid) 
   { 
-=======
-
-  std::vector<EvalStatus> eval_status(NumLevels(), { .success = true, .fail_reason = "" });
-  bool valid = tiling::CheckMaskValidity(mapping.datatype_bypass_nest);
-  if (!valid)
-  {
->>>>>>> a62b6e81
     // invalid bypassing setup
     std::fill(eval_status.begin(), eval_status.end(),
               EvalStatus({ .success = false, .fail_reason = "one of the tensors is bypassed in all storage levels"}));
@@ -1321,15 +1277,9 @@
   workload_ = workload;
   
   std::vector<EvalStatus> eval_status(NumLevels(), { .success = true, .fail_reason = "" });
-<<<<<<< HEAD
   bool valid = tiling::CheckMaskValidity(mapping.datatype_bypass_nest, workload);
   if (!valid) 
   { 
-=======
-  bool valid = tiling::CheckMaskValidity(mapping.datatype_bypass_nest);
-  if (!valid)
-  {
->>>>>>> a62b6e81
     // invalid bypassing setup
     std::fill(eval_status.begin(), eval_status.end(),
               EvalStatus({ .success = false, .fail_reason = "one of the tensors is bypassed in all storage levels"}));
@@ -1592,13 +1542,8 @@
     {
       // FIXME: change the following to problem::PerDataSpace<std::uint64_t>
       // once we wrap PerDataSpace<> in PyTimeloop.
-<<<<<<< HEAD
       std::vector<std::uint64_t> pta(workload_->GetShape()->NumDataSpaces); 
       for (unsigned pvi = 0; pvi < workload_->GetShape()->NumDataSpaces; pvi++)
-=======
-      std::vector<std::uint64_t> pta(problem::GetShape()->NumDataSpaces);
-      for (unsigned pvi = 0; pvi < problem::GetShape()->NumDataSpaces; pvi++)
->>>>>>> a62b6e81
       {
         auto pv = problem::Shape::DataSpaceID(pvi);
         pta[pv] = GetStorageLevel(i)->Accesses(pv);
