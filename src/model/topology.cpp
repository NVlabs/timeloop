/* Copyright (c) 2019, NVIDIA CORPORATION. All rights reserved.
 * 
 * Redistribution and use in source and binary forms, with or without
 * modification, are permitted provided that the following conditions
 * are met:
 *  * Redistributions of source code must retain the above copyright
 *    notice, this list of conditions and the following disclaimer.
 *  * Redistributions in binary form must reproduce the above copyright
 *    notice, this list of conditions and the following disclaimer in the
 *    documentation and/or other materials provided with the distribution.
 *  * Neither the name of NVIDIA CORPORATION nor the names of its
 *    contributors may be used to endorse or promote products derived
 *    from this software without specific prior written permission.
 * 
 * THIS SOFTWARE IS PROVIDED BY THE COPYRIGHT HOLDERS ``AS IS'' AND ANY
 * EXPRESS OR IMPLIED WARRANTIES, INCLUDING, BUT NOT LIMITED TO, THE
 * IMPLIED WARRANTIES OF MERCHANTABILITY AND FITNESS FOR A PARTICULAR
 * PURPOSE ARE DISCLAIMED.  IN NO EVENT SHALL THE COPYRIGHT OWNER OR
 * CONTRIBUTORS BE LIABLE FOR ANY DIRECT, INDIRECT, INCIDENTAL, SPECIAL,
 * EXEMPLARY, OR CONSEQUENTIAL DAMAGES (INCLUDING, BUT NOT LIMITED TO,
 * PROCUREMENT OF SUBSTITUTE GOODS OR SERVICES; LOSS OF USE, DATA, OR
 * PROFITS; OR BUSINESS INTERRUPTION) HOWEVER CAUSED AND ON ANY THEORY
 * OF LIABILITY, WHETHER IN CONTRACT, STRICT LIABILITY, OR TORT
 * (INCLUDING NEGLIGENCE OR OTHERWISE) ARISING IN ANY WAY OUT OF THE USE
 * OF THIS SOFTWARE, EVEN IF ADVISED OF THE POSSIBILITY OF SUCH DAMAGE.
 */

#include <cassert>
#include <string>
#include <stdexcept>

#include "model/topology.hpp"
#include "model/network-legacy.hpp"
#include "model/network-factory.hpp"
<<<<<<< HEAD
=======
#include "loop-analysis/sparse-analysis.hpp"
>>>>>>> c1ca4d02
#include "workload/workload.hpp"

namespace model
{

//--------------------------------------------//
//              Topology::Specs               //
//--------------------------------------------//

void Topology::Specs::ParseAccelergyART(config::CompoundConfigNode art)
{
  // std::cout << "Replacing area numbers..." << std::endl;
  assert(art.exists("tables"));
  assert(art.exists("version"));  
  double artVersion;
  // check the version of the ART
  art.lookupValue("version", artVersion);
  assert(artVersion==0.3);
    
  // parsing 
  auto table = art.lookup("tables");
  assert(table.isList());
  for(int i = 0; i < table.getLength(); i++){
    auto componentART = table[i];
    std::string hierachicalName;
    table[i].lookupValue("name", hierachicalName);
    auto rangePos = hierachicalName.rfind("..");
    auto levelPos = hierachicalName.rfind(".");
    std::string componentName;
    if (rangePos != std::string::npos && rangePos == levelPos - 1){
       std::string subName = hierachicalName.substr(0, rangePos - 2);
       levelPos = subName.rfind(".");
       componentName = subName.substr(levelPos + 1, subName.size() - levelPos - 1);
       //std::cout << "component name: " << componentName << std::endl;
    } else {
       componentName = hierachicalName.substr(levelPos + 1, hierachicalName.size() - levelPos - 1);
       //std::cout << "component name: " << componentName << std::endl;
    }
    
    float componentArea;
    componentART.lookupValue("area", componentArea);
    
    // Find the level that matches this name and see what type it is
    bool isArithmeticUnit = false;
    bool isBuffer = false;
    std::shared_ptr<LevelSpecs> specToUpdate;
    for (auto level : levels) {
      if (level->level_name == componentName) {
        specToUpdate = level;
        if (level->Type() == "BufferLevel") isBuffer = true;
        if (level->Type() == "ArithmeticUnits") isArithmeticUnit = true;
      }
    }
 
    // Replace the energy per action
    if (isArithmeticUnit) {
      //std::cout << "  Replace " << componentName << " area with area " << componentArea << std::endl;
      auto arithmeticSpec = GetArithmeticLevel();
      arithmeticSpec->area = componentArea;
    } else if (isBuffer) {
      auto bufferSpec = std::static_pointer_cast<BufferLevel::Specs>(specToUpdate);
      //std::cout << "  Replace " << componentName << " cluster area with area " << componentArea << std::endl;
      bufferSpec->storage_area = componentArea/bufferSpec->cluster_size.Get();
    } else {
      //std::cout << "  Unused component ART: "  << hierachicalName << std::endl;
    } 
  }
}


void Topology::Specs::ParseAccelergyERT(config::CompoundConfigNode ert)
{
  // std::cout << "Replacing energy numbers..." << std::endl;
  assert(ert.exists("tables"));
  assert(ert.exists("version"));  
  double ertVersion;
  // check the version of the ERT
  ert.lookupValue("version", ertVersion);
  config::CompoundConfigNode formattedErt;
  if (ertVersion == 0.2) {
    // no additional formatting needed
    formattedErt = ert;
  } else if (ertVersion == 0.3) {
    auto table = ert.lookup("tables");
    assert(table.isList());
    YAML::Node root;
    std::string componentName;
    std::string actionName;
    std::string argumentValue;
    config::CompoundConfigNode componentActionList;
    for(int i = 0; i < table.getLength(); i++){
      assert(table[i].exists("name"));
      assert(table[i].exists("actions"));
      table[i].lookupValue("name", componentName);
      componentActionList = table[i].lookup("actions");
      // std::cout << "componentName: " << componentName << std::endl;
      for (int j = 0; j < componentActionList.getLength(); j++){
        assert(componentActionList[j].exists("name"));
        componentActionList[j].lookupValue("name", actionName);
        root["tables"][componentName][actionName].push_back(componentActionList[j].getYNode());
      }
    }
    formattedErt = config::CompoundConfigNode(nullptr, root);
  } else {
    std::cout << "Invalid Accelergy ERT version: " << ertVersion << std::endl;
    assert(false);
  }
  // parsing 
  std::vector<std::string> keys;
  auto table = formattedErt.lookup("tables");
  table.getMapKeys(keys);
  for (auto key : keys) {
    auto componentERT = table.lookup(key);
    auto rangePos = key.rfind("..");
    auto levelPos = key.rfind(".");
    std::string componentName;
    if (rangePos != std::string::npos && rangePos == levelPos - 1){
       std::string subkey = key.substr(0, rangePos - 2);
       levelPos = subkey.rfind(".");
       componentName = subkey.substr(levelPos + 1, subkey.size() - levelPos - 1);
       // std::cout << "component name: " << componentName << std::endl;
    } else {
       componentName = key.substr(levelPos + 1, key.size() - levelPos - 1);
       // std::cout << "component name: " << componentName << std::endl;
    }

    // update levels by name and the type of it
    // std::cout << "componentName: " << componentName << std::endl;
    if (componentName == "wire" || componentName == "Wire") { // special case, update interal wire model
      auto actionERT = componentERT.lookup("transfer_random");
      float transferEnergy = 0.0;
      float argEnergy = 0.0;
      // consider the formats that are possible in both ERT v0.2 and v0.3
      if (actionERT.isList()) { // v2 ERT and action support argument and all v3 ERT actions
        for (int i = 0; i < actionERT.getLength(); i ++) {
          if (actionERT[i].lookupValue("energy", argEnergy)) {
              transferEnergy = std::max(argEnergy, transferEnergy);
          }
        }
      } else { // v2 ERT and no arg actions
          if (actionERT.lookupValue("energy", argEnergy)) {
            transferEnergy = std::max(argEnergy, transferEnergy);
          }
        }
      //std::cout << "interpreted wire energy: " << transferEnergy << std::endl;
      if (transferEnergy!=0.0) {
        // Nellie's UPDATE: go through the inferred NoC, important for legacy NoC class
        for (unsigned i = 0; i < NumStorageLevels(); i++) { // update wire energy for all storage levels
          auto bufferSpec = GetStorageLevel(i);
          auto networkSpec = GetInferredNetwork(i); // (FIXME) See Nellie's UPDATE
          if (std::static_pointer_cast<LegacyNetwork::Specs>(networkSpec)){
            std::static_pointer_cast<LegacyNetwork::Specs>(networkSpec)->wire_energy = transferEnergy;   
            //std::cout << "set wire energy: " << componentName << std::endl;
          }
        }
      }
    } else {
      // Check if the ERT describes any network associated with a storage component
      for (unsigned i = 0; i < NumNetworks(); i++) {
          // only check the user-defined networks
          auto networkSpec = GetNetwork(i);
          if (networkSpec->Type() == "SimpleMulticast" && networkSpec->name == componentName){
            assert(false); // FIXME: why is the name of a network class exposed in this file?
            // if (std::static_pointer_cast<SimpleMulticastNetwork::Specs>(networkSpec)){
            //   // std::cout << "simple multicast component identified: " << componentName << std::endl;
            //   std::static_pointer_cast<SimpleMulticastNetwork::Specs>(networkSpec)->accelergyERT = componentERT;
            // }
          }
      }
      // Find the level that matches this name and see what type it is
      bool isArithmeticUnit = false;
      bool isBuffer = false;
      std::shared_ptr<LevelSpecs> specToUpdate;
      for (auto level : levels) {
        if (level->level_name == componentName) {
          specToUpdate = level;
          if (level->Type() == "BufferLevel") isBuffer = true;
          if (level->Type() == "ArithmeticUnits") isArithmeticUnit = true;
        }
      }
      // Find the (most expensive) cost for each action of the component
      std::vector<std::string> actions;
      std::map<std::string, double> ERT_entries;
      componentERT.getMapKeys(actions);
      double opEnergy;
      double argEnergy;
      double maxEnergy = 0.0;
      for (auto action : actions) {
        opEnergy = 0.0;
        argEnergy = 0.0; 
        auto actionERT = componentERT.lookup(action);
        if (actionERT.isList()) { // v2 ERT and action support argument and all v3 ERT actions
          for (int i = 0; i < actionERT.getLength(); i ++) {
            if (actionERT[i].lookupValue("energy", argEnergy)) {
              opEnergy = std::max(argEnergy, opEnergy);
            }
          }
        } else { // v2 ERT and no arg actions
          if (actionERT.lookupValue("energy", argEnergy)) {
            opEnergy = std::max(argEnergy, opEnergy);
          }
        }
        maxEnergy = std::max(maxEnergy,opEnergy); // keep the old interface as a place holder variable
        ERT_entries[action] = opEnergy; //assign the energy/action value for the action
        // std::cout << "assign energy " << opEnergy << " to action: " << action << std::endl;
      }
      // Replace the energy per action
      if (isArithmeticUnit) {
        // std::cout << "  Replace " << componentName << " energy with energy " << opEnergy << std::endl;
        auto arithmeticSpec = GetArithmeticLevel();
        arithmeticSpec->energy_per_op = maxEnergy;
        arithmeticSpec->ERT_entries = ERT_entries;
<<<<<<< HEAD
=======
        arithmeticSpec->UpdateOpEnergyViaERT();
>>>>>>> c1ca4d02
      } else if (isBuffer) {
        auto bufferSpec = std::static_pointer_cast<BufferLevel::Specs>(specToUpdate);
        // std::cout << "  Replace " << componentName << " VectorAccess energy with energy " << opEnergy << std::endl;
        bufferSpec->vector_access_energy = maxEnergy/bufferSpec->cluster_size.Get();
        bufferSpec->ERT_entries = ERT_entries;
<<<<<<< HEAD
=======
        bufferSpec->UpdateOpEnergyViaERT();
>>>>>>> c1ca4d02
      } else {
        // std::cout << "  Unused component ERT: "  << key << std::endl;
      }
    }
  }
  return;
}

std::vector<std::string> Topology::Specs::LevelNames() const
{
  std::vector<std::string> level_names;
  for (unsigned level_id = 0; level_id < NumLevels(); level_id++)
  {
    level_names.push_back(GetLevel(level_id)->level_name);
  }
  return level_names;
}

std::vector<std::string> Topology::Specs::StorageLevelNames() const
{
  std::vector<std::string> storage_level_names;
  for (unsigned storage_level_id = 0; storage_level_id < NumStorageLevels(); storage_level_id++)
  {
    storage_level_names.push_back(GetStorageLevel(storage_level_id)->level_name);
  }
  return storage_level_names;
}

//
// Level accessors.
//

void Topology::Specs::AddLevel(unsigned typed_id, std::shared_ptr<LevelSpecs> level_specs)
{
  if (level_specs->Type() == "BufferLevel")
  {
    storage_map[typed_id] = levels.size();
  }
  else if (level_specs->Type() == "ArithmeticUnits")
  {
    assert(typed_id == 0);
    arithmetic_map = levels.size();
  }
  else
  {
    std::cerr << "ERROR: illegal level specs type: " << level_specs->Type() << std::endl;
    exit(1);
  }
  levels.push_back(level_specs);
}

void Topology::Specs::AddInferredNetwork(std::shared_ptr<LegacyNetwork::Specs> specs)
{
  inferred_networks.push_back(specs);
}

void Topology::Specs::AddNetwork(std::shared_ptr<NetworkSpecs> specs)
{
  networks.push_back(specs);
}

unsigned Topology::Specs::NumLevels() const
{
  return levels.size();
}

unsigned Topology::Specs::NumStorageLevels() const
{
  return storage_map.size();
}

unsigned Topology::Specs::NumNetworks() const
{
  return networks.size();
}

std::shared_ptr<LevelSpecs> Topology::Specs::GetLevel(unsigned level_id) const
{
  return levels.at(level_id);
}

std::shared_ptr<BufferLevel::Specs> Topology::Specs::GetStorageLevel(unsigned storage_level_id) const
{
  auto level_id = storage_map.at(storage_level_id);
  return std::static_pointer_cast<BufferLevel::Specs>(levels.at(level_id));
}

std::shared_ptr<ArithmeticUnits::Specs> Topology::Specs::GetArithmeticLevel() const
{
  auto level_id = arithmetic_map;
  return std::static_pointer_cast<ArithmeticUnits::Specs>(levels.at(level_id));
}

std::shared_ptr<LegacyNetwork::Specs> Topology::Specs::GetInferredNetwork(unsigned network_id) const
{
  return inferred_networks.at(network_id);
}

std::shared_ptr<NetworkSpecs> Topology::Specs::GetNetwork(unsigned network_id) const
{
  return networks.at(network_id);
}

//--------------------------------------------//
//                  Topology                  //
//--------------------------------------------//

std::ostream& operator << (std::ostream& out, const Topology& topology)
{
  // Save ios format state.
  std::ios state(NULL);
  state.copyfmt(out);
  out << std::fixed << std::setprecision(2);

  //
  // Detailed specs and stats.
  //

  out << "Buffer and Arithmetic Levels" << std::endl;
  out << "----------------------------" << std::endl;

  int level_id = 0;
  for (auto& level : topology.levels_)
  {
    out << "Level " << level_id << std::endl;
    out << "-------" << std::endl;
    out << *level;
    level_id++;
  }

  out << "Networks" << std::endl;
  out << "--------" << std::endl;

  //#define PRINT_NETWORKS_IN_LEGACY_ORDER
#ifdef PRINT_NETWORKS_IN_LEGACY_ORDER
  for (unsigned storage_level_id = 0; storage_level_id < topology.NumStorageLevels(); storage_level_id++)
  {
    auto network_id = storage_level_id;
    auto network = topology.GetStorageLevel(storage_level_id)->GetReadNetwork();
    out << "Network " << network_id << std::endl;
    out << "---------" << std::endl;
    out << *network;
  }
#else
  int network_id = 0;
  for (auto& network : topology.networks_)
  {
    out << "Network " << network_id << std::endl;
    out << "---------" << std::endl;
    out << *(network.second);
    network_id++;
  }
#endif

  if (topology.is_evaluated_)
  {
    out << "Total topology energy: " << topology.stats_.energy << " pJ" << std::endl;
    out << "Total topology area: " << topology.stats_.area << " um^2" << std::endl;
    out << "Max topology cycles: " << topology.stats_.cycles << std::endl;
  }

  out << std::endl;

  //
  // Summary stats.
  //
  out << "Summary Stats" << std::endl;
  out << "-------------" << std::endl;

  if (topology.is_evaluated_)
  {
    out << "Utilization: " << topology.stats_.utilization << std::endl;
    out << "Cycles: " << topology.stats_.cycles << std::endl;
    out << "Energy: " << topology.stats_.energy / 1000000 << " uJ" << std::endl;
  }
  out << "Area: " << topology.stats_.area / 1000000 << " mm^2" << std::endl;


  if (topology.is_evaluated_)
  {

    std::size_t max_name_length = 0;
    for (unsigned i = 0; i < topology.NumLevels(); i++)
    {
      max_name_length = std::max(max_name_length, topology.GetLevel(i)->Name().length());
    }

    for (auto& network: topology.networks_)
    {
      max_name_length = std::max(max_name_length, network.second->Name().length());
    }

    std::string indent = "    ";
    int align = max_name_length + 1;

    std::vector<std::string> all_titles = {"Algorithmic Computes", "Actual Computes"};
    std::vector<std::uint64_t> all_num_computes = {topology.stats_.algorithmic_computes, topology.stats_.actual_computes};
    std::vector<std::string> all_units = {"pJ/Algorithmic-Compute", "pJ/Compute"};

    for (unsigned i = 0; i < all_titles.size(); i++)
    {
      out << std::endl;

      auto num_computes = all_num_computes.at(i);
      out << all_titles.at(i) << " = " << num_computes << std::endl;
      out << all_units.at(i) << std::endl;
      for (unsigned i = 0; i < topology.NumLevels(); i++)
      {
        auto level = topology.GetLevel(i);
        out << indent << std::setw(align) << std::left << level->Name() << "= "
            << level->Energy() / num_computes << std::endl;
      }

#ifdef PRINT_NETWORKS_IN_LEGACY_ORDER
      for (unsigned storage_level_id = 0; storage_level_id < topology.NumStorageLevels(); storage_level_id++)
      {
        auto network = topology.GetStorageLevel(storage_level_id)->GetReadNetwork();
        out << indent << std::setw(align) << std::left << network->Name() << "= "
            << network->Energy() / num_computes << std::endl;
      }
#else
      for (auto& network: topology.networks_)
      {
        out << indent << std::setw(align) << std::left << network.second->Name() << "= "
            << network.second->Energy() / num_computes << std::endl;
      }
#endif

      out << indent << std::setw(align) << std::left << "Total" << "= "
          << topology.Energy() / num_computes << std::endl;
    }
  }
  // Restore ios format state.
  out.copyfmt(state);

  return out;
}




void Topology::Spec(const Topology::Specs& specs)
{
  specs_ = specs;

  for (auto& level : levels_)
  {
    level.reset();
  }
  levels_.clear();

  for (auto& network : networks_)
  {
    network.second.reset();
  }
  networks_.clear();

  for (auto& level : level_map_)
  {
    level.second.reset();
  }
  level_map_.clear();

  for (auto& connection : connection_map_)
  {
    connection.second.read_fill_network.reset();
    connection.second.drain_update_network.reset();
  }
  connection_map_.clear();

  // Construct and spec Buffer and Arithmeic levels.
  for (unsigned i = 0; i < specs.NumLevels(); i++)
  {
    auto level_specs = specs.GetLevel(i);
    std::shared_ptr<Level> level = nullptr;
    // What type of level is this?
    if (level_specs->Type() == "BufferLevel")
    {
      BufferLevel::Specs& specs = *std::static_pointer_cast<BufferLevel::Specs>(level_specs);
      std::shared_ptr<BufferLevel> buffer_level = std::make_shared<BufferLevel>(specs);
      level = std::static_pointer_cast<Level>(buffer_level);
      levels_.push_back(level);
    }
    else if (level_specs->Type() == "ArithmeticUnits")
    {
      ArithmeticUnits::Specs& specs = *std::static_pointer_cast<ArithmeticUnits::Specs>(level_specs);
      std::shared_ptr<ArithmeticUnits> arithmetic_level = std::make_shared<ArithmeticUnits>(specs);
      level = std::static_pointer_cast<Level>(arithmetic_level);
      levels_.push_back(level);
    }
    else
    {
      std::cerr << "ERROR: illegal level specs type: " << level_specs->Type() << std::endl;
      exit(1);
    }
    assert(level != nullptr);
    level_map_[i] = level;
  }

  //
  // Construct and spec user-defined networks. Auto-inferred networks will be
  // generated on-demand as we walk through the connection code.
  // 
  for (unsigned i = 0; i < specs.NumNetworks(); i++)
  {
    auto network = NetworkFactory::Construct(specs.GetNetwork(i));
    networks_[network->Name()] = network;
  }

  //
  // Connect levels to networks.
  // FIXME: network source and sink need to be *bound* per-dataspace at eval (mapping) time.
  //
  for (unsigned i = 0; i < specs.NumLevels()-1; i++)
  {
    // Note! We are linking levels[i+1] as the outer level for networks[i].
    auto inner = levels_.at(i);
    auto outer = levels_.at(i+1);

    bool inner_is_arithmetic = (i == 0);

    auto outer_buffer = std::static_pointer_cast<BufferLevel>(outer);

    std::shared_ptr<Network> read_fill_network = nullptr;
    std::shared_ptr<Network> drain_update_network = nullptr;

    //
    // Find read-fill network.
    //
    if (outer_buffer->GetSpecs().read_network_name.IsSpecified())
    {
      std::string outer_read_name = outer_buffer->GetSpecs().read_network_name.Get();
      auto it = networks_.find(outer_read_name);
      if (it == networks_.end())
      {
        std::cerr << "ERROR: network " << outer_read_name << " not found." << std::endl;
        exit(1);
      }
      read_fill_network = it->second;

      if (!inner_is_arithmetic)
      {
        auto inner_buffer = std::static_pointer_cast<BufferLevel>(inner);
        assert(inner_buffer->GetSpecs().fill_network_name.IsSpecified());
        std::string inner_fill_name = inner_buffer->GetSpecs().fill_network_name.Get();
        assert(outer_read_name == inner_fill_name);
      }
      else
      {
        auto inner_arithmetic = std::static_pointer_cast<ArithmeticUnits>(inner);
        assert(inner_arithmetic->GetSpecs().operand_network_name.IsSpecified());
        std::string inner_operand_name = inner_arithmetic->GetSpecs().operand_network_name.Get();
        assert(outer_read_name == inner_operand_name);
      }
    }
    else // outer read network name is not specified.
    {
      // Create a new Legacy-type read-fill network from the pre-parsed inferred network specs.

      // Inferred network i connects outer-level (i+1) to inner-level (i).
      // Inferred network i connects outer-storage-level (i) to inner-storage-level (i-1).
      auto inferred_network_id = i;
      auto inferred_network_specs = *specs.GetInferredNetwork(inferred_network_id);
      std::shared_ptr<LegacyNetwork> legacy_network = std::make_shared<LegacyNetwork>(inferred_network_specs);
      std::shared_ptr<Network> network = std::static_pointer_cast<Network>(legacy_network);

      std::string network_name = outer->Name() + " <==> " + inner->Name();
      network->SetName(network_name);

      networks_[network_name] = network;
      read_fill_network = network;

      if (!inner_is_arithmetic)
      {
        auto inner_buffer = std::static_pointer_cast<BufferLevel>(inner);
        assert(!inner_buffer->GetSpecs().fill_network_name.IsSpecified());          
      }
      else
      {
        auto inner_arithmetic = std::static_pointer_cast<ArithmeticUnits>(inner);
        assert(!inner_arithmetic->GetSpecs().operand_network_name.IsSpecified());          
      }
    }

    //
    // Find drain-update network.
    //
    if (outer_buffer->GetSpecs().update_network_name.IsSpecified())
    {
      std::string outer_update_name = outer_buffer->GetSpecs().update_network_name.Get();
      auto it = networks_.find(outer_update_name);
      if (it == networks_.end())
      {
        std::cerr << "ERROR: network " << outer_update_name << " not found." << std::endl;
        exit(1);
      }
      drain_update_network = it->second;

      if (!inner_is_arithmetic)
      {
        auto inner_buffer = std::static_pointer_cast<BufferLevel>(inner);
        assert(inner_buffer->GetSpecs().drain_network_name.IsSpecified());
        std::string inner_drain_name = inner_buffer->GetSpecs().drain_network_name.Get();
        assert(outer_update_name == inner_drain_name);
      }
      else
      {
        auto inner_arithmetic = std::static_pointer_cast<ArithmeticUnits>(inner);
        assert(inner_arithmetic->GetSpecs().result_network_name.IsSpecified());
        std::string inner_result_name = inner_arithmetic->GetSpecs().result_network_name.Get();
        assert(outer_update_name == inner_result_name);
      }
    }
    else // outer update network name is not specified.
    {
      // Reuse the existing read-fill network.
      assert(read_fill_network != nullptr);
      drain_update_network = read_fill_network;

      if (!inner_is_arithmetic)
      {
        auto inner_buffer = std::static_pointer_cast<BufferLevel>(inner);
        assert(!inner_buffer->GetSpecs().drain_network_name.IsSpecified());
      }
      else
      {
        auto inner_arithmetic = std::static_pointer_cast<ArithmeticUnits>(inner);
        assert(!inner_arithmetic->GetSpecs().result_network_name.IsSpecified());
      }
    }

    //
    // We've found the network objects, now make the connections.
    //

    outer_buffer->ConnectRead(read_fill_network);
    outer_buffer->ConnectUpdate(drain_update_network);

    if (!inner_is_arithmetic)
    {
      auto inner_buffer = std::static_pointer_cast<BufferLevel>(inner);
      inner_buffer->ConnectFill(read_fill_network);
      inner_buffer->ConnectDrain(drain_update_network);
    }
    else
    {
      auto inner_arithmetic = std::static_pointer_cast<ArithmeticUnits>(inner);
      inner_arithmetic->ConnectOperand(read_fill_network);
      inner_arithmetic->ConnectResult(drain_update_network);
    }

    // If the same bi-directional network is used for read-fill and drain-update,
    // set the source/sink links for the drain-update direction. This is because
    // the network queries the sink's read-modify-write ability to determine whether
    // read-modify-write traffic incurs double the number of transfers.
    // FIXME:
    // (1) Come up with a better name than "source" and "sink" for bidirectional
    //     networks.
    // (2) Perhaps the read-modify-write traffic scaling should be performed outside
    //     of the network model (and be part of the higher-level tile analysis).
    drain_update_network->ConnectSource(inner);
    drain_update_network->ConnectSink(outer);

    if (drain_update_network != read_fill_network)
    {
      read_fill_network->ConnectSource(outer);
      read_fill_network->ConnectSink(inner);
    }

    read_fill_network->AddConnectionType(model::ConnectionType::ReadFill);
    drain_update_network->AddConnectionType(model::ConnectionType::UpdateDrain);

    connection_map_[i] = Connection{read_fill_network, drain_update_network};

  } // for all levels.

  // DeriveFanouts();

  is_specced_ = true;

  FloorPlan();

  // Compute area at spec-time (instead of at eval-time).
  // FIXME: area is being stored as a stat here, while it is stored as a spec
  // in individual modules. We need to be consistent.
  double area = 0;
  for (auto level : levels_)
  {
    assert(level->Area() >= 0);
    area += level->Area();
  }
  stats_.area = area;
}

// The hierarchical ParseSpecs functions are static and do not
// affect the internal specs_ data structure, which is set by
// the dynamic Spec() call later.

// This function implements the "classic" hierarchical topology
// with arithmetic units at level 0 and storage units at level 1+.
Topology::Specs Topology::ParseSpecs(config::CompoundConfigNode storage,
                                     config::CompoundConfigNode arithmetic)
{
  Specs specs;
  
  assert(storage.isList());

  // Level 0: arithmetic.
  // Use multiplication factor == 0 to ensure .instances attribute is set
  auto level_specs_p = std::make_shared<ArithmeticUnits::Specs>(ArithmeticUnits::ParseSpecs(arithmetic, 0));
  specs.AddLevel(0, std::static_pointer_cast<LevelSpecs>(level_specs_p));

  // Storage levels.
  int num_storage_levels = storage.getLength();
  for (int i = 0; i < num_storage_levels; i++)
  {
    auto level_specs_p = std::make_shared<BufferLevel::Specs>(BufferLevel::ParseSpecs(storage[i], 0));
    specs.AddLevel(i, std::static_pointer_cast<LevelSpecs>(level_specs_p));

    // For each storage level, parse and extract an inferred network spec from the storage config.
    // A network object corresponding to this spec will only be instantiated if a user-specified
    // network is missing between any two topology levels.
    auto inferred_network_specs_p = std::make_shared<LegacyNetwork::Specs>(LegacyNetwork::ParseSpecs(storage[i], 0));
    specs.AddInferredNetwork(inferred_network_specs_p);
  }

  return specs;
}

// This function implements the "tree-like" hierarchical architecture description
// used in Accelergy v0.2. The lowest level is level 0 and should have
// arithmetic units, while other level are level 1+ with some buffer/storage units
Topology::Specs Topology::ParseTreeSpecs(config::CompoundConfigNode designRoot)
{
  Specs specs;
  auto curNode = designRoot;

  std::vector<std::shared_ptr<LevelSpecs>> storages; // serialize all storages
  std::vector<std::shared_ptr<LegacyNetwork::Specs>> inferred_networks;
  std::vector<std::shared_ptr<NetworkSpecs>> networks;

  uint32_t multiplication = 1;

  // Walk the tree to find each buffer and arithmetic units
  // and add them to the specs.
  while (curNode.exists("subtree"))
  {
    auto subTrees = curNode.lookup("subtree");
    // Timeloop currently supports one subtree per level.
    assert(subTrees.isList() && subTrees.getLength() == 1);
    curNode = subTrees[0];

    std::string curNodeName;
    curNode.lookupValue("name", curNodeName);

    uint32_t subTreeSize = config::parseElementSize(curNodeName);
    multiplication *= subTreeSize;

    if (curNode.exists("local"))
    {
      auto curLocal = curNode.lookup("local");
      assert(curLocal.isList());

      std::vector<std::shared_ptr<LevelSpecs>> localStorages;
      std::vector<std::shared_ptr<LegacyNetwork::Specs>> localInferredNetworks;
      std::vector<std::shared_ptr<NetworkSpecs>> localNetworks;

      for (int c = 0; c < curLocal.getLength() ; c++)
      {
        std::string cName, cClass;
        curLocal[c].lookupValue("name", cName);
        curLocal[c].lookupValue("class", cClass);
        uint32_t localElementSize = config::parseElementSize(cName);
        uint32_t nElements = multiplication * localElementSize;

        if (isBufferClass(cClass))
        {
          // Create a buffer spec.
          auto level_specs_p = std::make_shared<BufferLevel::Specs>(BufferLevel::ParseSpecs(curLocal[c], nElements));
          localStorages.push_back(level_specs_p);

          // Create an inferred network spec.
          // A network object corresponding to this spec will only be instantiated if a user-specified
          // network is missing between any two topology levels.
          auto inferred_network_specs_p = std::make_shared<LegacyNetwork::Specs>(LegacyNetwork::ParseSpecs(curLocal[c], nElements));
          localInferredNetworks.push_back(inferred_network_specs_p);
        }
        else if (isComputeClass(cClass))
        {
          // Create arithmetic.
          auto level_specs_p = std::make_shared<ArithmeticUnits::Specs>(ArithmeticUnits::ParseSpecs(curLocal[c], nElements));
          specs.AddLevel(0, std::static_pointer_cast<LevelSpecs>(level_specs_p));
        }
        else if (isNetworkClass(cClass))
        {
          auto network_specs_p = NetworkFactory::ParseSpecs(curLocal[c], nElements);
          localNetworks.push_back(network_specs_p);
        }
        else
        {
          // std::cout << "  Neglect component: " << cName << " due to unknown class: " << cClass << std::endl;
        }
      }
      // The deeper the tree, the closer the buffer to be with ArithmeticUnits.
      // Reverse the order so that top in the local list is at the bottem, matching the tree seq
      storages.insert(storages.begin(), localStorages.rbegin(), localStorages.rend());
      inferred_networks.insert(inferred_networks.begin(), localInferredNetworks.rbegin(), localInferredNetworks.rend());
      networks.insert(networks.begin(), localNetworks.rbegin(), localNetworks.rend());
    }
  } // end while

  // Add storages to specs. We can do this only after walking the whole tree.
  for (uint32_t i = 0; i < storages.size(); i++)
  {
    auto storage = storages[i];
    specs.AddLevel(i, storage);

    auto inferred_network = inferred_networks[i];
    specs.AddInferredNetwork(inferred_network);
  }

  // Add user-specified networks.
  for (unsigned i = 0; i < networks.size(); i++)
  {
    auto network = networks[i];
    specs.AddNetwork(network);
  }

  return specs;
};

unsigned Topology::NumLevels() const
{
  assert(is_specced_);
  return levels_.size();
}

unsigned Topology::NumStorageLevels() const
{
  assert(is_specced_);
  return specs_.NumStorageLevels();
}

unsigned Topology::NumNetworks() const
{
  assert(is_specced_);
  return specs_.NumNetworks();
}

std::shared_ptr<Level> Topology::GetLevel(unsigned level_id) const
{
  return levels_.at(level_id);
}

std::shared_ptr<BufferLevel> Topology::GetStorageLevel(unsigned storage_level_id) const
{
  auto level_id = specs_.StorageMap(storage_level_id);
  return std::static_pointer_cast<BufferLevel>(levels_.at(level_id));
}

std::shared_ptr<ArithmeticUnits> Topology::GetArithmeticLevel() const
{
  auto level_id = specs_.ArithmeticMap();
  return std::static_pointer_cast<ArithmeticUnits>(levels_.at(level_id));
}

void Topology::Reset()
{
  for (auto & level : levels_)
  {
    level->Reset();
  }

  for (auto & network : networks_)
  {
    network.second->Reset();
  }

  is_evaluated_ = false;
}

// PreEvaluationCheck(): allows for a very fast capacity-check
// based on given working-set sizes that can be trivially derived
// by the caller. The more powerful Evaluate() function also
// performs these checks, but computes both tile sizes and access counts
// and requires full tiling data that is generated by a very slow
// Nest::ComputeWorkingSets() algorithm. The PreEvaluationCheck()
// function is an optional call that extensive design-space searches
// can use to fail early.
// FIXME: integrate with Evaluate() and re-factor.
// FIXME: what about instances and fanout checks?
std::vector<EvalStatus> Topology::PreEvaluationCheck(const Mapping& mapping,
                                                     analysis::NestAnalysis* analysis,
                                                     sparse::SparseOptimizationInfo* sparse_optimizations,
                                                     bool break_on_failure)
{
  auto masks = tiling::TransposeMasks(mapping.datatype_bypass_nest);
  auto working_set_sizes = analysis->GetWorkingSetSizes_LTW();
  sparse::CompressionInfo storage_compression_info = sparse_optimizations->compression_info;

  problem::Workload* workload = analysis->GetWorkload();

  std::vector<EvalStatus> eval_status(NumLevels(), { .success = true, .fail_reason = "" });
  for (unsigned storage_level_id = 0; storage_level_id < NumStorageLevels(); storage_level_id++)
  {
    sparse::PerStorageLevelCompressionInfo per_level_compression_info = {};
<<<<<<< HEAD
    if (storage_compression_info.find(storage_level_id) != storage_compression_info.end())
      { per_level_compression_info = storage_compression_info.at(storage_level_id); }
=======
    storage_compression_info.GetStorageLevelCompressionInfo(storage_level_id, per_level_compression_info);
>>>>>>> c1ca4d02
    auto level_id = specs_.StorageMap(storage_level_id);
    auto s = GetStorageLevel(storage_level_id)->PreEvaluationCheck(
      working_set_sizes.at(storage_level_id), masks.at(storage_level_id), workload,
      per_level_compression_info, mapping.confidence_thresholds.at(storage_level_id),
      break_on_failure);
    eval_status.at(level_id) = s;
    if (break_on_failure && !s.success)
      break;
  }

  return eval_status;
}


//void PopulateCompressedSizeAndConfidence(tiling::NestOfCompoundTiles tiles, problem::Workload* workload){
//  for (unsigned storage_level_id = 0; storage_level_id < NumStorageLevels(); storage_level_id++){
//    auto storage_level = GetStorageLevel(storage_level_id);
//    auto storage_level_effective_capacity = storage_level->GetSpecs().effective_size.Get();
//
//    for (unsigned pv = 0; pv < unsigned(problem::GetShape()->NumDataSpaces); pv++){
//      uint64_t tile_shape = tiles[storage_level_id].data_movement_info.at(pv).size;
//      double confidence = workload->GetDensity(pv).GetTileConfidence(tile_shape, storage_level_effective_capacity);
//      uint64_t compressed_size;
//      if (storage_level_effective_capacity >= tile_shape){
//        compressed_size = tile_shape;
//      }
//
//    }
//
//
//
//
//    // set confidence according to
//  }
//
//

std::vector<EvalStatus> Topology::Evaluate(Mapping& mapping,
                                           analysis::NestAnalysis* analysis,
                                           sparse::SparseOptimizationInfo* sparse_optimizations,
                                           bool break_on_failure)
{
  assert(is_specced_);
  Reset();
  assert(!is_evaluated_);

  //std::cout << "\n ==================================================== " << std::endl;
  //std::cout << mapping.PrintCompact() << std::endl;
  //std::cout << " ====================================================  " << std::endl;

  // ==================================================================
  // TODO: connect buffers to networks based on bypass mask in mapping.
  // ==================================================================
  // for (unsigned storage_level_id = 0; storage_level_id < NumStorageLevels(); storage_level_id++)
  // {
  //   auto storage_level = GetStorageLevel(storage_level_id);
  //   auto network = GetNetwork(storage_level_id);

  //   storage_level->ConnectNetwork(network);
  //   network->ConnectBuffer(storage_level);
  // }  

  std::vector<EvalStatus> eval_status(NumLevels(), { .success = true, .fail_reason = "" });
  bool success_accum = true;
  bool success = true;


  // Transpose the datatype bypass nest into level->datatype structure.
  auto keep_masks = tiling::TransposeMasks(mapping.datatype_bypass_nest);
  assert(keep_masks.size() >= NumStorageLevels());

  success = sparse::CheckFormatModelsAndMapping(keep_masks,
                                                sparse_optimizations->compression_info,
                                                specs_,
                                                eval_status,
                                                break_on_failure);
  if (break_on_failure && !success) { return eval_status; }

  // Compute working-set tile hierarchy for the nest.
  analysis::CompoundTileNest tile_info_nest;
  problem::PerDataSpace<std::vector<analysis::DataMovementInfo>> ws_tiles;
  try
  {
    ws_tiles = analysis->GetWorkingSets();
    // construct a summaried tileinfo with both datamovement info and compute info
    tile_info_nest.compound_compute_info_nest = analysis->GetComputeInfo();
    tile_info_nest.compound_data_movement_info_nest = ws_tiles;
  }
  catch (std::runtime_error& e)
  {
    std::fill(eval_status.begin(), eval_status.end(),
              EvalStatus({ .success = false, .fail_reason = "" }));
    return eval_status;
  }


  // Ugh... FIXME.
  auto compute_cycles = analysis->GetComputeInfo()[0].accesses; //innermost level

  // Create a mask indicating which levels support distributed multicast.
  tiling::CompoundMaskNest distribution_supported;
  for (unsigned pv = 0; pv < unsigned(problem::GetShape()->NumDataSpaces); pv++)
  {
    distribution_supported[pv].reset();
    for (unsigned storage_level = 0; storage_level < NumStorageLevels(); storage_level++)
    {
      if (GetStorageLevel(storage_level)->GetReadNetwork()->DistributedMulticastSupported())
      {
        distribution_supported[pv].set(storage_level);
      }
    }
  }
  

  // Collapse tiles into a specified number of tiling levels. The solutions are
  // received in a set of per-problem::Shape::DataSpaceID arrays.
  auto collapsed_tiles = tiling::CollapseTiles(tile_info_nest, specs_.NumStorageLevels(),
                                               mapping.datatype_bypass_nest,
                                               distribution_supported,
                                               analysis->GetWorkload());

<<<<<<< HEAD
  // Transpose the tiles into level->datatype/level->optype structure.
  auto tiles = tiling::TransposeTiles(collapsed_tiles, sparse_optimizations);
=======
  success = sparse::PerformSparseProcessing(analysis->GetWorkload(),
                                            mapping,
                                            collapsed_tiles,
                                            sparse_optimizations,
                                            specs_,
                                            eval_status,
                                            break_on_failure);
  if (break_on_failure && !success) { return eval_status; }

  // Transpose the tiles into level->datatype/level->optype structure.
  auto tiles = tiling::TransposeTiles(collapsed_tiles);
>>>>>>> c1ca4d02
  assert(tiles.size() == NumStorageLevels());

  if (!break_on_failure || success_accum)
  {
    auto level_id = specs_.ArithmeticMap();
    auto s = GetArithmeticLevel()->Evaluate(tiles[0], keep_masks[0], 0,
                                            compute_cycles, break_on_failure);
    eval_status.at(level_id) = s;
    success_accum &= s.success;
  }

  // update the dense compute cycles to be sparse compute cycles (actual compute cycles + gated compute cycles)
  compute_cycles = GetArithmeticLevel()->Cycles();


  for (unsigned storage_level_id = 0; storage_level_id < NumStorageLevels(); storage_level_id++){
    auto storage_level = GetStorageLevel(storage_level_id);
    storage_level->PopulateEnergyPerOp(unsigned(tiling::GetNumOpTypes("storage")));
  }


  for (unsigned storage_level_id = 0; storage_level_id < NumStorageLevels(); storage_level_id++)
  {
    auto storage_level = GetStorageLevel(storage_level_id);
    
    // Evaluate Loop Nest on hardware structures: calculate
    // primary statistics.
    auto level_id = specs_.StorageMap(storage_level_id);

<<<<<<< HEAD
    // populate parent level for each dataspace
    for (unsigned pv = 0; pv < unsigned(problem::GetShape()->NumDataSpaces); pv++){
      unsigned parent_level_id = tiles[storage_level_id].data_movement_info.at(pv).parent_level;
      if (parent_level_id != std::numeric_limits<unsigned>::max()){
         tiles[storage_level_id].data_movement_info.at(pv).parent_level_name =
                                            GetStorageLevel(parent_level_id)->GetSpecs().name.Get();
=======
    // populate parent level name for each dataspace
    for (unsigned pv = 0; pv < unsigned(problem::GetShape()->NumDataSpaces); pv++)
    {
      unsigned parent_level_id = tiles[storage_level_id].data_movement_info.at(pv).parent_level;
      if (parent_level_id != std::numeric_limits<unsigned>::max())
      {
        tiles[storage_level_id].data_movement_info.at(pv).parent_level_name =
          GetStorageLevel(parent_level_id)->GetSpecs().name.Get();
>>>>>>> c1ca4d02
      }
    }

    auto s = storage_level->Evaluate(tiles[storage_level_id], keep_masks[storage_level_id],
                                     mapping.confidence_thresholds.at(storage_level_id),
                                     compute_cycles, break_on_failure);
    eval_status.at(level_id) = s;
    success_accum &= s.success;

    if (break_on_failure && !s.success)
      break;
  }

<<<<<<< HEAD
  if (!break_on_failure || success_accum) {
    for (unsigned storage_level_id = 0; storage_level_id < NumStorageLevels(); storage_level_id++) {
=======
  if (!break_on_failure || success_accum)
  {
    for (unsigned storage_level_id = 0; storage_level_id < NumStorageLevels(); storage_level_id++)
    {
>>>>>>> c1ca4d02
      auto storage_level = GetStorageLevel(storage_level_id);
      auto child_level_stats = storage_level->GetStats();

      // each dataspace can have a different parent level
<<<<<<< HEAD
      for (unsigned pvi = 0; pvi < unsigned(problem::GetShape()->NumDataSpaces); pvi++) {
        unsigned parent_storage_level_id = tiles[storage_level_id].data_movement_info.at(pvi).parent_level;
        // if there is any overbooking, add the energy cost to parent level
        if (child_level_stats.tile_confidence[pvi] != 1.0
            && parent_storage_level_id != std::numeric_limits<unsigned>::max()) {
=======
      for (unsigned pvi = 0; pvi < unsigned(problem::GetShape()->NumDataSpaces); pvi++)
      {
        unsigned parent_storage_level_id = tiles[storage_level_id].data_movement_info.at(pvi).parent_level;
        // if there is any overbooking, add the energy cost to parent level
        if (child_level_stats.tile_confidence[pvi] != 1.0
          && parent_storage_level_id != std::numeric_limits<unsigned>::max())
        {
>>>>>>> c1ca4d02
          auto parent_storage_level = GetStorageLevel(parent_storage_level_id);
          parent_storage_level->ComputeEnergyDueToChildLevelOverflow(child_level_stats, pvi);
        }
      }
    }
    // finalized energy data
<<<<<<< HEAD
    for (unsigned storage_level_id = 0; storage_level_id < NumStorageLevels(); storage_level_id++) {
=======
    for (unsigned storage_level_id = 0; storage_level_id < NumStorageLevels(); storage_level_id++)
    {
>>>>>>> c1ca4d02
      auto storage_level = GetStorageLevel(storage_level_id);
      storage_level->FinalizeBufferEnergy();
    }
  }

  unsigned int numConnections = NumStorageLevels();
  for (uint32_t connection_id = 0; connection_id < numConnections; connection_id++)
  {
    auto connection = connection_map_[connection_id];
    auto rf_net = connection.read_fill_network;
    EvalStatus s;
    if (!rf_net->IsEvaluated())
    {
      s = rf_net->Evaluate(tiles[connection_id], break_on_failure);
      eval_status.at(connection_id).success &= s.success;
      eval_status.at(connection_id).fail_reason += s.fail_reason;
      success_accum &= s.success;
    }

    if (break_on_failure && !s.success)
      break;

    auto du_net = connection.drain_update_network;
    if (!du_net->IsEvaluated())
    {
      s = du_net->Evaluate(tiles[connection_id], break_on_failure);
      eval_status.at(connection_id).success &= s.success;
      eval_status.at(connection_id).fail_reason += s.fail_reason;
      success_accum &= s.success;
    }

    if (break_on_failure && !s.success)
      break;
  }

<<<<<<< HEAD
  if (!break_on_failure || success_accum)
  {
    auto level_id = specs_.ArithmeticMap();
    auto s = GetArithmeticLevel()->Evaluate(tiles[0], keep_masks[0], 0,
                                            compute_cycles, break_on_failure);
    eval_status.at(level_id) = s;
    success_accum &= s.success;
  }
=======

>>>>>>> c1ca4d02

  if (!break_on_failure || success_accum)
  {
    ComputeStats(success_accum);
  }

  if (success_accum)
  {
    is_evaluated_ = true;
  }

  return eval_status;
}

void Topology::ComputeStats(bool eval_success)
{
  if (eval_success)
  {
    // Energy.
    double energy = 0;
    
    for (auto level : levels_)
    {
      assert(level->Energy() >= 0);
      energy += level->Energy();
    }

    for (auto& network: networks_)
    {
      //poan: Users might add a network to the arch but never connect/use it
      //      Such network should always have 0 energy though.
      if (!network.second->IsEvaluated()) continue;
      auto e = network.second->Energy();
      assert(e >= 0);
      energy += e;
    }
    
    stats_.energy = energy;

    // Cycles.
    std::uint64_t cycles = 0;
    for (auto level : levels_)
    {
      cycles = std::max(cycles, level->Cycles());
    }
    stats_.cycles = cycles;

    // Utilization.
    // FIXME.
    if (eval_success)
    {
      stats_.utilization = GetArithmeticLevel()->IdealCycles() / stats_.cycles;
    }
    
    // Computes.
    stats_.algorithmic_computes = GetArithmeticLevel()->AlgorithmicComputes();
    stats_.actual_computes = GetArithmeticLevel() -> ActualComputes();

    // Last-level accesses.
    stats_.last_level_accesses = GetStorageLevel(NumStorageLevels()-1)->Accesses();
    
  } // eval_success

  //
  // *** Note ***: the following stat updates are *not* gated by eval_success.
  //
  
  // Tile sizes.
  stats_.tile_sizes.clear();
  stats_.utilized_capacities.clear();
  for (unsigned storage_level_id = 0; storage_level_id < NumStorageLevels(); storage_level_id++)
  {
    problem::PerDataSpace<std::uint64_t> ts;
    problem::PerDataSpace<std::uint64_t> utilized_cap;
    for (unsigned pvi = 0; pvi < problem::GetShape()->NumDataSpaces; pvi++)
    {
      auto pv = problem::Shape::DataSpaceID(pvi);
      ts[pv] = GetStorageLevel(storage_level_id)->TileSize(pv);
      utilized_cap[pv] = GetStorageLevel(storage_level_id)->UtilizedCapacity(pv);
    }
    stats_.tile_sizes.push_back(ts);
    stats_.utilized_capacities.push_back(utilized_cap);
  }

  // Utilized instances.
  stats_.utilized_instances.clear();
  for (unsigned storage_level_id = 0; storage_level_id < NumStorageLevels(); storage_level_id++)
  {
    problem::PerDataSpace<std::uint64_t> uc;
    for (unsigned pvi = 0; pvi < problem::GetShape()->NumDataSpaces; pvi++)
    {
      auto pv = problem::Shape::DataSpaceID(pvi);
      uc[pv] = GetStorageLevel(storage_level_id)->UtilizedInstances(pv);
    }
    stats_.utilized_instances.push_back(uc);
  }
}

//
// Floorplanner.
//
void Topology::FloorPlan()
{
  // Area of all the compute + buffer elements in inner levels
  // (needed for wire energy calculation).
  double cur_tile_area = 0;
  std::uint64_t inner_instances = 0;

  // Compute the area of each hierarchical tile.
  for (unsigned i = 0; i < NumLevels(); i++)
  {
    unsigned fanout;
    std::uint64_t cur_instances;
    if (i == 0)
    {
      cur_instances = GetArithmeticLevel()->GetSpecs().instances.Get();
      fanout = 0;
    }
    else
    {
      cur_instances = GetStorageLevel(i-1)->GetSpecs().instances.Get();
      assert(inner_instances % cur_instances == 0);
      fanout  = inner_instances / cur_instances;
    }
    inner_instances = cur_instances;

    cur_tile_area = GetLevel(i)->AreaPerInstance() + (cur_tile_area * fanout);
    tile_area_[i] = cur_tile_area;
  }

  // Tell each network the width of each hop's tile.
  for (unsigned i = 1; i < NumLevels(); i++)
  {
    auto level = GetLevel(i);
    auto storage_level = std::static_pointer_cast<BufferLevel>(level);
    auto r_network = storage_level->GetReadNetwork();
    double inner_tile_width = sqrt(tile_area_.at(i-1));
    r_network->SetTileWidth(inner_tile_width);
    auto u_network = storage_level->GetUpdateNetwork();
    u_network->SetTileWidth(inner_tile_width);

  }  
}

bool isBufferClass(std::string className)
{
  for (auto s : bufferClasses)
  {
    if (className.find(s) != std::string::npos) return true;
  }
  return false;
}

bool isComputeClass(std::string className)
{
  for (auto s : computeClasses)
  {
    if (className.find(s) != std::string::npos) return true;
  }
  return false;
}

bool isNetworkClass(std::string className)
{
  for (auto s : networkClasses)
  {
    if (className.find(s) != std::string::npos) return true;
  }
  return false;
}

}  // namespace model<|MERGE_RESOLUTION|>--- conflicted
+++ resolved
@@ -32,10 +32,7 @@
 #include "model/topology.hpp"
 #include "model/network-legacy.hpp"
 #include "model/network-factory.hpp"
-<<<<<<< HEAD
-=======
 #include "loop-analysis/sparse-analysis.hpp"
->>>>>>> c1ca4d02
 #include "workload/workload.hpp"
 
 namespace model
@@ -248,19 +245,13 @@
         auto arithmeticSpec = GetArithmeticLevel();
         arithmeticSpec->energy_per_op = maxEnergy;
         arithmeticSpec->ERT_entries = ERT_entries;
-<<<<<<< HEAD
-=======
         arithmeticSpec->UpdateOpEnergyViaERT();
->>>>>>> c1ca4d02
       } else if (isBuffer) {
         auto bufferSpec = std::static_pointer_cast<BufferLevel::Specs>(specToUpdate);
         // std::cout << "  Replace " << componentName << " VectorAccess energy with energy " << opEnergy << std::endl;
         bufferSpec->vector_access_energy = maxEnergy/bufferSpec->cluster_size.Get();
         bufferSpec->ERT_entries = ERT_entries;
-<<<<<<< HEAD
-=======
         bufferSpec->UpdateOpEnergyViaERT();
->>>>>>> c1ca4d02
       } else {
         // std::cout << "  Unused component ERT: "  << key << std::endl;
       }
@@ -967,12 +958,7 @@
   for (unsigned storage_level_id = 0; storage_level_id < NumStorageLevels(); storage_level_id++)
   {
     sparse::PerStorageLevelCompressionInfo per_level_compression_info = {};
-<<<<<<< HEAD
-    if (storage_compression_info.find(storage_level_id) != storage_compression_info.end())
-      { per_level_compression_info = storage_compression_info.at(storage_level_id); }
-=======
     storage_compression_info.GetStorageLevelCompressionInfo(storage_level_id, per_level_compression_info);
->>>>>>> c1ca4d02
     auto level_id = specs_.StorageMap(storage_level_id);
     auto s = GetStorageLevel(storage_level_id)->PreEvaluationCheck(
       working_set_sizes.at(storage_level_id), masks.at(storage_level_id), workload,
@@ -1094,10 +1080,6 @@
                                                distribution_supported,
                                                analysis->GetWorkload());
 
-<<<<<<< HEAD
-  // Transpose the tiles into level->datatype/level->optype structure.
-  auto tiles = tiling::TransposeTiles(collapsed_tiles, sparse_optimizations);
-=======
   success = sparse::PerformSparseProcessing(analysis->GetWorkload(),
                                             mapping,
                                             collapsed_tiles,
@@ -1109,7 +1091,6 @@
 
   // Transpose the tiles into level->datatype/level->optype structure.
   auto tiles = tiling::TransposeTiles(collapsed_tiles);
->>>>>>> c1ca4d02
   assert(tiles.size() == NumStorageLevels());
 
   if (!break_on_failure || success_accum)
@@ -1124,13 +1105,6 @@
   // update the dense compute cycles to be sparse compute cycles (actual compute cycles + gated compute cycles)
   compute_cycles = GetArithmeticLevel()->Cycles();
 
-
-  for (unsigned storage_level_id = 0; storage_level_id < NumStorageLevels(); storage_level_id++){
-    auto storage_level = GetStorageLevel(storage_level_id);
-    storage_level->PopulateEnergyPerOp(unsigned(tiling::GetNumOpTypes("storage")));
-  }
-
-
   for (unsigned storage_level_id = 0; storage_level_id < NumStorageLevels(); storage_level_id++)
   {
     auto storage_level = GetStorageLevel(storage_level_id);
@@ -1139,14 +1113,6 @@
     // primary statistics.
     auto level_id = specs_.StorageMap(storage_level_id);
 
-<<<<<<< HEAD
-    // populate parent level for each dataspace
-    for (unsigned pv = 0; pv < unsigned(problem::GetShape()->NumDataSpaces); pv++){
-      unsigned parent_level_id = tiles[storage_level_id].data_movement_info.at(pv).parent_level;
-      if (parent_level_id != std::numeric_limits<unsigned>::max()){
-         tiles[storage_level_id].data_movement_info.at(pv).parent_level_name =
-                                            GetStorageLevel(parent_level_id)->GetSpecs().name.Get();
-=======
     // populate parent level name for each dataspace
     for (unsigned pv = 0; pv < unsigned(problem::GetShape()->NumDataSpaces); pv++)
     {
@@ -1155,7 +1121,6 @@
       {
         tiles[storage_level_id].data_movement_info.at(pv).parent_level_name =
           GetStorageLevel(parent_level_id)->GetSpecs().name.Get();
->>>>>>> c1ca4d02
       }
     }
 
@@ -1169,26 +1134,14 @@
       break;
   }
 
-<<<<<<< HEAD
-  if (!break_on_failure || success_accum) {
-    for (unsigned storage_level_id = 0; storage_level_id < NumStorageLevels(); storage_level_id++) {
-=======
   if (!break_on_failure || success_accum)
   {
     for (unsigned storage_level_id = 0; storage_level_id < NumStorageLevels(); storage_level_id++)
     {
->>>>>>> c1ca4d02
       auto storage_level = GetStorageLevel(storage_level_id);
       auto child_level_stats = storage_level->GetStats();
 
       // each dataspace can have a different parent level
-<<<<<<< HEAD
-      for (unsigned pvi = 0; pvi < unsigned(problem::GetShape()->NumDataSpaces); pvi++) {
-        unsigned parent_storage_level_id = tiles[storage_level_id].data_movement_info.at(pvi).parent_level;
-        // if there is any overbooking, add the energy cost to parent level
-        if (child_level_stats.tile_confidence[pvi] != 1.0
-            && parent_storage_level_id != std::numeric_limits<unsigned>::max()) {
-=======
       for (unsigned pvi = 0; pvi < unsigned(problem::GetShape()->NumDataSpaces); pvi++)
       {
         unsigned parent_storage_level_id = tiles[storage_level_id].data_movement_info.at(pvi).parent_level;
@@ -1196,19 +1149,14 @@
         if (child_level_stats.tile_confidence[pvi] != 1.0
           && parent_storage_level_id != std::numeric_limits<unsigned>::max())
         {
->>>>>>> c1ca4d02
           auto parent_storage_level = GetStorageLevel(parent_storage_level_id);
           parent_storage_level->ComputeEnergyDueToChildLevelOverflow(child_level_stats, pvi);
         }
       }
     }
     // finalized energy data
-<<<<<<< HEAD
-    for (unsigned storage_level_id = 0; storage_level_id < NumStorageLevels(); storage_level_id++) {
-=======
     for (unsigned storage_level_id = 0; storage_level_id < NumStorageLevels(); storage_level_id++)
     {
->>>>>>> c1ca4d02
       auto storage_level = GetStorageLevel(storage_level_id);
       storage_level->FinalizeBufferEnergy();
     }
@@ -1243,19 +1191,6 @@
     if (break_on_failure && !s.success)
       break;
   }
-
-<<<<<<< HEAD
-  if (!break_on_failure || success_accum)
-  {
-    auto level_id = specs_.ArithmeticMap();
-    auto s = GetArithmeticLevel()->Evaluate(tiles[0], keep_masks[0], 0,
-                                            compute_cycles, break_on_failure);
-    eval_status.at(level_id) = s;
-    success_accum &= s.success;
-  }
-=======
-
->>>>>>> c1ca4d02
 
   if (!break_on_failure || success_accum)
   {
