/* Copyright (c) 2019, NVIDIA CORPORATION. All rights reserved.
 * 
 * Redistribution and use in source and binary forms, with or without
 * modification, are permitted provided that the following conditions
 * are met:
 *  * Redistributions of source code must retain the above copyright
 *    notice, this list of conditions and the following disclaimer.
 *  * Redistributions in binary form must reproduce the above copyright
 *    notice, this list of conditions and the following disclaimer in the
 *    documentation and/or other materials provided with the distribution.
 *  * Neither the name of NVIDIA CORPORATION nor the names of its
algorithmic contributors may be used tactual or promote products derived
 *    from this software without specific prior written permission.
 * 
 * THIS SOFTWARE IS PROVIDED BY THE COPYRIGHT HOLDERS ``AS IS'' AND ANY
 * EXPRESS OR IMPLIED WARRANTIES, INCLUDING, BUT NOT LIMITED TO, THE
 * IMPLIED WARRANTIES OF MERCHANTABILITY AND FITNESS FOR A PARTICULAR
 * PURPOSE ARE DISCLAIMED.  IN NO EVENT SHALL THE COPYRIGHT OWNER OR
 * CONTRIBUTORS BE LIABLE FOR ANY DIRECT, INDIRECT, INCIDENTAL, SPECIAL,
 * EXEMPLARY, OR CONSEQUENTIAL DAMAGES (INCLUDING, BUT NOT LIMITED TO,
 * PROCUREMENT OF SUBSTITUTE GOODS OR SERVICES; LOSS OF USE, DATA, OR
 * PROFITS; OR BUSINESS INTERRUPTION) HOWEVER CAUSED AND ON ANY THEORY
 * OF LIABILITY, WHETHER IN CONTRACT, STRICT LIABILITY, OR TORT
 * (INCLUDING NEGLIGENCE OR OTHERWISE) ARISING IN ANY WAY OUT OF THE USE
 * OF THIS SOFTWARE, EVEN IF ADVISED OF THE POSSIBILITY OF SUCH DAMAGE.
 */

#pragma once

#include <iostream>
#include <memory>
#include <algorithm>

#include "loop-analysis/tiling.hpp"
#include "loop-analysis/tiling-tile-info.hpp"
#include "loop-analysis/nest-analysis.hpp"
#include "mapping/nest.hpp"
#include "mapping/mapping.hpp"
#include "model/level.hpp"
#include "model/arithmetic.hpp"
#include "model/buffer.hpp"
#include "compound-config/compound-config.hpp"
#include "network.hpp"
#include "network-legacy.hpp"
<<<<<<< HEAD
#include "sparse.hpp"
=======
#include "sparse-optimization-info.hpp"
>>>>>>> c1ca4d02

namespace model
{

// mapping between architectural action names and accelergy's ERT name
// this mapping can be moved out as a separate yaml file that can be read in by timeloop to allow more flexibility
<<<<<<< HEAD

// format {timeloop_action_name: [priority list of ERT action names]}
static std::map<std::string, std::vector<std::string>> arithmeticOperationMappings = {{ "random_compute", { "mac_random", "mult_random", "mac", "mult"}},
                                                                                      { "skipped_compute", {"mac_skipped", "mult_skipped", "mac_gated", "mult_gated", "mac", "mult"}},
                                                                                      { "gated_compute", { "mac_gated", "mult_gated", "mac", "mult"}}
                                                                                     };

static std::map<std::string, std::vector<std::string>> storageOperationMappings = {{ "random_read", { "random_read", "read"}},
                                                                                   { "random_fill", { "random_fill", "write"}},
                                                                                   { "random_update", { "random_fill", "write"}},
                                                                                   { "gated_read", { "gated_read", "idle", "read"}},
                                                                                   { "gated_fill", { "gated_write", "gated_write", "idle", "write"}},
                                                                                   { "gated_update", { "gated_write", "gated_write", "idle", "write"}},
                                                                                   { "skipped_read", { "skipped_read", "gated_read", "idle", "read"}},
                                                                                   { "skipped_fill", { "skipped_fill", "skipped_write", "gated_write", "idle", "write"}},
                                                                                   { "skipped_update", { "skipped_update", "skipped_write", "gated_write", "idle", "write"}},
                                                                                   { "metadata_read", { "metadata_read", "metadata_idle", "idle"}},
                                                                                   { "gated_metadata_read", { "gated_metadata_read", "metadata_idle", "metadata_read"}},
                                                                                   { "metadata_fill", { "metadata_write", "metadata_idle", "idle"}},
                                                                                   { "gated_metadata_fill", { "gated_metadata_write", "metadata_idle", "metadata_write"}},
                                                                                   { "metadata_update", { "metadata_write", "metadata_idle", "idle"}},
                                                                                   { "gated_metadata_update", { "gated_metadata_write", "metadata_idle", "metadata_write"}},
                                                                                   { "decompression_count", { "decompression_count"}},
                                                                                   { "compression_count", { "compression_count"}}
                                                                                  }; 
=======
// NOTE: the keys in each map MUST MATCH the operation type names in loop-analysis/operation-type.hpp
// FIXME: regarding the note above: cleanup the setup more so that a unified set of names are used

// format {timeloop_action_name: [priority list of ERT action names]}
static std::map <std::string, std::vector<std::string>> arithmeticOperationMappings
  = {{"random_compute", {"mac_random", "mult_random", "mac", "mult"}},
     {"skipped_compute", {"mac_skipped", "mult_skipped", "mac_gated", "mult_gated", "mac", "mult"}},
     {"gated_compute", {"mac_gated", "mult_gated", "mac", "mult"}}
  };

static std::map <std::string, std::vector<std::string>> storageOperationMappings
  = {{"random_read", {"random_read", "read"}},
     {"random_fill", {"random_fill", "write"}},
     {"random_update", {"random_fill", "write"}},
     {"gated_read", {"gated_read", "idle", "read"}},
     {"gated_fill", {"gated_write", "gated_write", "idle", "write"}},
     {"gated_update", {"gated_write", "gated_write", "idle", "write"}},
     {"skipped_read", {"skipped_read", "gated_read", "idle", "read"}},
     {"skipped_fill", {"skipped_fill", "skipped_write", "gated_write", "idle", "write"}},
     {"skipped_update", {"skipped_update", "skipped_write", "gated_write", "idle", "write"}},
     {"random_metadata_read", {"metadata_read", "metadata_idle", "idle"}},
     {"gated_metadata_read", {"gated_metadata_read", "metadata_idle", "metadata_read"}},
     {"skipped_metadata_read", {"skipped_metadata_read", "metadata_idle", "metadata_read"}},
     {"random_metadata_fill", {"metadata_write", "metadata_idle", "idle"}},
     {"gated_metadata_fill", {"gated_metadata_write", "metadata_idle", "metadata_write"}},
     {"skipped_metadata_fill", {"skipped_metadata_write", "metadata_idle", "metadata_write"}},
     {"random_metadata_update", {"metadata_write", "metadata_idle", "idle"}},
     {"gated_metadata_update", {"gated_metadata_write", "metadata_idle", "metadata_write"}},
     {"skipped_metadata_update", {"skipped_metadata_write", "metadata_idle", "metadata_write"}},
     {"decompression_count", {"decompression_count"}},
     {"compression_count", {"compression_count"}}
  };
>>>>>>> c1ca4d02

static std::string bufferClasses[5] = { "DRAM",
                                        "SRAM",
                                        "regfile",
                                        "smartbuffer",
                                        "storage"};

static std::string computeClasses[4] = { "mac",
                                         "intmac",
                                         "fpmac",
                                         "compute" };

// FIXME: derive these from a statically-instantiated list of class names that
// are auto-populated by each Network class at program init time.
static std::string networkClasses[] = { "XY_NoC",
                                        "Legacy",
                                        "ReductionTree",
                                        "SimpleMulticast"};

bool isBufferClass(std::string className);
bool isComputeClass(std::string className);
bool isNetworkClass(std::string className);

class Topology : public Module
{
 public:

  //
  // Specs.
  //
  class Specs
  {
   private:
    std::vector<std::shared_ptr<LevelSpecs>> levels;
    std::vector<std::shared_ptr<LegacyNetwork::Specs>> inferred_networks;
    std::vector<std::shared_ptr<NetworkSpecs>> networks;
    std::map<unsigned, unsigned> storage_map;
    unsigned arithmetic_map;

   public:
    // Constructors and assignment operators.
    Specs() = default;
    ~Specs() = default;

    // We need an explicit deep-copy constructor because of shared_ptrs.
    Specs(const Specs& other)
    {
      for (auto& level_p: other.levels)
        levels.push_back(level_p->Clone());

      for (auto& inferred_network_p: other.inferred_networks)
        inferred_networks.push_back(std::make_shared<LegacyNetwork::Specs>(*inferred_network_p));

      for (auto& network_p: other.networks)
        networks.push_back(network_p->Clone());

      storage_map = other.storage_map;
      arithmetic_map = other.arithmetic_map;
    }

    // Copy-and-swap idiom.
    friend void swap(Specs& first, Specs& second)
    {
      using std::swap;
      swap(first.levels, second.levels);
      swap(first.inferred_networks, second.inferred_networks);
      swap(first.networks, second.networks);
      swap(first.storage_map, second.storage_map);
      swap(first.arithmetic_map, second.arithmetic_map);
    }

    Specs& operator = (Specs other)
    {
      swap(*this, other);
      return *this;
    }

    unsigned NumLevels() const;
    unsigned NumStorageLevels() const;
    unsigned NumNetworks() const;

    std::vector<std::string> LevelNames() const;
    std::vector<std::string> StorageLevelNames() const;

    void ParseAccelergyERT(config::CompoundConfigNode ert);
    void ParseAccelergyART(config::CompoundConfigNode art);

    void AddLevel(unsigned typed_id, std::shared_ptr<LevelSpecs> level_specs);
    void AddInferredNetwork(std::shared_ptr<LegacyNetwork::Specs> specs);
    void AddNetwork(std::shared_ptr<NetworkSpecs> specs);

    unsigned StorageMap(unsigned i) const { return storage_map.at(i); }
    unsigned ArithmeticMap() const { return arithmetic_map; }

    std::shared_ptr<LevelSpecs> GetLevel(unsigned level_id) const;
    std::shared_ptr<BufferLevel::Specs> GetStorageLevel(unsigned storage_level_id) const;
    std::shared_ptr<ArithmeticUnits::Specs> GetArithmeticLevel() const;
    std::shared_ptr<LegacyNetwork::Specs> GetInferredNetwork(unsigned network_id) const;
    std::shared_ptr<NetworkSpecs> GetNetwork(unsigned network_id) const;
  };

  //
  // Stats.
  //
  struct Stats
  {
    double energy;
    double area;
    std::uint64_t cycles;
    double utilization;
    std::vector<problem::PerDataSpace<std::uint64_t>> tile_sizes;
    std::vector<problem::PerDataSpace<std::uint64_t>> utilized_capacities;
    std::vector<problem::PerDataSpace<std::uint64_t>> utilized_instances;
    std::uint64_t algorithmic_computes;
    std::uint64_t actual_computes;
    std::uint64_t last_level_accesses;
  };
    
 private:
  std::vector<std::shared_ptr<Level>> levels_;
  std::map<std::string, std::shared_ptr<Network>> networks_;

  // Maps to store the binding relationship between architectural tiling level
  // to actual micro-architecture. The key here is a temporal/spatial tiling
  // level id, and the value is the pointer to the actual micro-architecture
  // (buffer/network) for the tiling level. We might deprecate the above two
  // members in the future.

  // Level map
  std::map<unsigned, std::shared_ptr<Level>> level_map_;
  // Network map. The pair of network connecting two storage levels should
  // share the same spatial tiling id. Note that these read_fill network and
  // drain_update_network can be the same network.
  struct Connection
  {
    std::shared_ptr<Network> read_fill_network;
    std::shared_ptr<Network> drain_update_network;
  };
  std::map<unsigned, Connection> connection_map_;

  std::map<unsigned, double> tile_area_;

  Specs specs_;
  Stats stats_;
  
  // Serialization
  friend class boost::serialization::access;
  template <class Archive>
  void serialize(Archive& ar, const unsigned int version = 0)
  {
    if (version == 0)
    {
      ar& BOOST_SERIALIZATION_NVP(levels_);
      ar& BOOST_SERIALIZATION_NVP(networks_);
    }
  }

 private:
  std::shared_ptr<Level> GetLevel(unsigned level_id) const;
  std::shared_ptr<BufferLevel> GetStorageLevel(unsigned storage_level_id) const;
  std::shared_ptr<ArithmeticUnits> GetArithmeticLevel() const;
  void FloorPlan();
  void ComputeStats(bool eval_success);

 public:

  // Constructors and assignment operators.
  Topology() = default;
  ~Topology() = default;

  // We need an explicit deep-copy constructor because of shared_ptrs.
  Topology(const Topology& other)
  {
    is_specced_ = other.is_specced_;
    is_evaluated_ = other.is_evaluated_;

    for (auto& level_p: other.levels_)
      levels_.push_back(level_p->Clone());

    for (auto& network_kv: other.networks_)
      networks_[network_kv.first] = network_kv.second->Clone();

    tile_area_ = other.tile_area_;
    specs_ = other.specs_;
    stats_ = other.stats_;
  }

  // Copy-and-swap idiom.
  friend void swap(Topology& first, Topology& second)
  {
    using std::swap;
    swap(first.is_specced_, second.is_specced_);
    swap(first.is_evaluated_, second.is_evaluated_);
    swap(first.levels_, second.levels_);
    swap(first.networks_, second.networks_);
    swap(first.tile_area_, second.tile_area_);
    swap(first.specs_, second.specs_);
    swap(first.stats_, second.stats_);
  }

  Topology& operator = (Topology other)
  {
    swap(*this, other);
    return *this;
  }

  // The hierarchical ParseSpecs functions are static and do not
  // affect the internal specs_ data structure, which is set by
  // the dynamic Spec() call later.
  static Specs ParseSpecs(config::CompoundConfigNode setting, config::CompoundConfigNode arithmetic_specs);
  static Specs ParseTreeSpecs(config::CompoundConfigNode designRoot);
  
  void Spec(const Specs& specs);
  void Reset();
  unsigned NumLevels() const;
  unsigned NumStorageLevels() const;
  unsigned NumNetworks() const;

  std::vector<EvalStatus> PreEvaluationCheck(const Mapping& mapping, analysis::NestAnalysis* analysis, sparse::SparseOptimizationInfo* sparse_optimizations, bool break_on_failure);
  std::vector<EvalStatus> Evaluate(Mapping& mapping, analysis::NestAnalysis* analysis, sparse::SparseOptimizationInfo* sparse_optimizations, bool break_on_failure);

  const Stats& GetStats() const { return stats_; }
  const Specs& GetSpecs() const {return specs_;}

  // FIXME: these stat-specific accessors are deprecated and only exist for
  // backwards-compatibility with some applications.
  double Energy() const { return stats_.energy; }
  double Area() const { return stats_.area; }
  std::uint64_t Cycles() const { return stats_.cycles; }
  double Utilization() const { return stats_.utilization; }
  std::vector<problem::PerDataSpace<std::uint64_t>> TileSizes() const { return stats_.tile_sizes; }
  std::vector<problem::PerDataSpace<std::uint64_t>> UtilizedCapacities() const { return stats_.utilized_capacities; }
  std::vector<problem::PerDataSpace<std::uint64_t>> UtilizedInstances() const { return stats_.utilized_instances; }
  std::uint64_t AlgorithmicComputes() const { return stats_.algorithmic_computes; }
  std::uint64_t ActualComputes() const { return stats_.actual_computes; }
  std::uint64_t LastLevelAccesses() const { return stats_.last_level_accesses; }

  friend std::ostream& operator<<(std::ostream& out, const Topology& sh);
};

}  // namespace model<|MERGE_RESOLUTION|>--- conflicted
+++ resolved
@@ -42,44 +42,13 @@
 #include "compound-config/compound-config.hpp"
 #include "network.hpp"
 #include "network-legacy.hpp"
-<<<<<<< HEAD
-#include "sparse.hpp"
-=======
 #include "sparse-optimization-info.hpp"
->>>>>>> c1ca4d02
 
 namespace model
 {
 
 // mapping between architectural action names and accelergy's ERT name
 // this mapping can be moved out as a separate yaml file that can be read in by timeloop to allow more flexibility
-<<<<<<< HEAD
-
-// format {timeloop_action_name: [priority list of ERT action names]}
-static std::map<std::string, std::vector<std::string>> arithmeticOperationMappings = {{ "random_compute", { "mac_random", "mult_random", "mac", "mult"}},
-                                                                                      { "skipped_compute", {"mac_skipped", "mult_skipped", "mac_gated", "mult_gated", "mac", "mult"}},
-                                                                                      { "gated_compute", { "mac_gated", "mult_gated", "mac", "mult"}}
-                                                                                     };
-
-static std::map<std::string, std::vector<std::string>> storageOperationMappings = {{ "random_read", { "random_read", "read"}},
-                                                                                   { "random_fill", { "random_fill", "write"}},
-                                                                                   { "random_update", { "random_fill", "write"}},
-                                                                                   { "gated_read", { "gated_read", "idle", "read"}},
-                                                                                   { "gated_fill", { "gated_write", "gated_write", "idle", "write"}},
-                                                                                   { "gated_update", { "gated_write", "gated_write", "idle", "write"}},
-                                                                                   { "skipped_read", { "skipped_read", "gated_read", "idle", "read"}},
-                                                                                   { "skipped_fill", { "skipped_fill", "skipped_write", "gated_write", "idle", "write"}},
-                                                                                   { "skipped_update", { "skipped_update", "skipped_write", "gated_write", "idle", "write"}},
-                                                                                   { "metadata_read", { "metadata_read", "metadata_idle", "idle"}},
-                                                                                   { "gated_metadata_read", { "gated_metadata_read", "metadata_idle", "metadata_read"}},
-                                                                                   { "metadata_fill", { "metadata_write", "metadata_idle", "idle"}},
-                                                                                   { "gated_metadata_fill", { "gated_metadata_write", "metadata_idle", "metadata_write"}},
-                                                                                   { "metadata_update", { "metadata_write", "metadata_idle", "idle"}},
-                                                                                   { "gated_metadata_update", { "gated_metadata_write", "metadata_idle", "metadata_write"}},
-                                                                                   { "decompression_count", { "decompression_count"}},
-                                                                                   { "compression_count", { "compression_count"}}
-                                                                                  }; 
-=======
 // NOTE: the keys in each map MUST MATCH the operation type names in loop-analysis/operation-type.hpp
 // FIXME: regarding the note above: cleanup the setup more so that a unified set of names are used
 
@@ -112,7 +81,6 @@
      {"decompression_count", {"decompression_count"}},
      {"compression_count", {"compression_count"}}
   };
->>>>>>> c1ca4d02
 
 static std::string bufferClasses[5] = { "DRAM",
                                         "SRAM",
