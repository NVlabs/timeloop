--- conflicted
+++ resolved
@@ -32,14 +32,8 @@
 #include <unordered_set>
 
 #include "mapping/nest.hpp"
-<<<<<<< HEAD
-#include "workload/per-problem-dimension.hpp"
-#include "nest-analysis-tile-info.hpp"
-=======
 #include "workload/util/per-problem-dimension.hpp"
 #include "nest-analysis-tile-info.hpp"
-
->>>>>>> c1ca4d02
 
 namespace analysis
 {
@@ -157,11 +151,7 @@
   void CollectWorkingSets();
 
   problem::OperationPoint IndexToOperationPoint_(const std::vector<int>& indices) const;
-<<<<<<< HEAD
   bool IsLastGlobalIteration_(int level, problem::Shape::FlattenedDimensionID dim) const;
-=======
-  bool IsLastGlobalIteration_(int level, problem::Shape::DimensionID dim) const;
->>>>>>> c1ca4d02
   
   problem::OperationSpace ComputeDeltas(std::vector<analysis::LoopState>::reverse_iterator cur);
 
@@ -182,21 +172,9 @@
 
   void ComputeAccurateMulticastedAccesses(
       std::vector<analysis::LoopState>::reverse_iterator cur,
-<<<<<<< HEAD
       const std::unordered_map<std::uint64_t, problem::OperationSpace>& spatial_deltas,
       problem::PerDataSpace<std::unordered_set<std::uint64_t>>& unaccounted_delta,
-      //const std::vector<problem::OperationSpace>& spatial_deltas,
-      //std::vector<problem::PerDataSpace<bool>>& unaccounted_delta,
       problem::PerDataSpace<AccessStatMatrix>& access_stats);
-=======
-      const std::vector<problem::OperationSpace>& spatial_deltas,
-      std::vector<problem::PerDataSpace<bool>>&
-      unaccounted_delta,
-      problem::PerDataSpace<std::vector<std::uint64_t>>& accesses,
-      problem::PerDataSpace<std::vector<std::uint64_t>>& scatter_factors,
-      problem::PerDataSpace<std::vector<double>>& cumulative_hops
-    );
->>>>>>> c1ca4d02
 
   void ComputeNetworkLinkTransfers(
       std::vector<analysis::LoopState>::reverse_iterator cur,
@@ -207,7 +185,6 @@
       //std::vector<problem::PerDataSpace<bool>>& unaccounted_delta,
       problem::PerDataSpace<std::uint64_t>& link_transfers);
  
-<<<<<<< HEAD
   void CompareSpatioTemporalDeltas(
     const std::unordered_map<std::uint64_t, problem::OperationSpace>& cur_spatial_deltas,
     const std::unordered_map<std::uint64_t, problem::OperationSpace>& prev_spatial_deltas,
@@ -219,10 +196,6 @@
   
   void ComputeDataDensity();
   void PrintSpaceTimeStamp();
-=======
- void ComputeDataDensity();
-
->>>>>>> c1ca4d02
 
  public:  
   // API
