--- conflicted
+++ resolved
@@ -29,12 +29,8 @@
 #include <sstream>
 
 #include "tiling.hpp"
-<<<<<<< HEAD
 #include "workload/workload.hpp"
-=======
 #include "operation-type.hpp"
-
->>>>>>> c1ca4d02
 
 namespace tiling
 {
@@ -97,8 +93,6 @@
   unsigned num_tiling_levels = tile_nest.size();
 
   for (unsigned cur = 0; cur < num_tiling_levels; cur++)
-<<<<<<< HEAD
-=======
   {
     // Skip
     //     if this tile level has 0 size or 0 accesses.
@@ -127,44 +121,6 @@
     } else if (inner != -1) {
       // child level is compute
       // tile size is basically one fetch from the memory, which is dependent on this level's block size
-    }
-  }
-}
-
-// Helper function: find the multicast factor.
-uint64_t FindMulticastFactor(const DataMovementInfo& tile)
-{
-  uint64_t multicast_factor = 1;
-  bool multicast_found = false;
-  for (uint64_t i = 0; i < tile.fanout; i++)
->>>>>>> c1ca4d02
-  {
-    // Skip
-    //     if this tile level has 0 size or 0 accesses.
-    //     if this tile level is the inner most level
-    if (cur == 0 || tile_nest[cur].size == 0)
-    {
-      continue;
-    }
-
-    // Initialize child level to min.
-    tile_nest[cur].child_level = std::numeric_limits<unsigned>::max();
-    tile_nest[cur].child_level_tile_size = std::numeric_limits<unsigned>::max();
-    // Find next (inner) non-zero level.
-    unsigned inner;
-    for (inner = cur-1; inner > 0 && tile_nest[inner].size == 0; inner--)
-    {
-      // Body is empty.
-    }
-
-    tile_nest[cur].child_level = inner;
-    // better checking for child level
-    if (tile_nest[inner].size != 0){
-      tile_nest[cur].child_level_tile_size = tile_nest[inner].size;
-    } else {
-      // child level is compute
-      // tile size is basically one fetch from the memory, which is dependent on this level's block size
-      tile_nest[cur].child_level_tile_size = 1; //FIXME: add support for vector computes
     }
   }
 }
@@ -254,37 +210,10 @@
     {
       if (x.second.accesses == 0)
       {
-<<<<<<< HEAD
         // Multicast detection code used to generate records with 0 accesses,
         // which messes up this logic. We've fixed that, so we technically
         // don't need this check, but we'll keep it for double safety.
         continue;
-=======
-        // The outer content (buffer) will now be accessed as frequently
-        // as the inner content was. However, if the outer level had a fanout, then
-        // these accesses may be further amplified. Multicasts along the fanout
-        // do not amplify accesses, but scatters do. For non-spatial-sliding-windows
-        // we can compute scatter factor as fanout/multicast. For spatial sliding
-        // windows, the relationship between content accesses, scatter, multicast
-        // and max fanout is complex.
-        // - FIXME 1: spatial sliding windows.
-        // - FIXME 2: outer-cur > 1.
-        auto multicast_factor = i + 1;
-        auto scatter_factor = tile_nest[outer].scatter_factors[i];
-        
-        tile_nest[outer].content_accesses +=
-          tile_nest[cur].content_accesses * scatter_factor;
-      
-        // The outer network will now be energized as frequently as
-        // the inner content was accessed.
-        tile_nest[outer].accesses[i] = 0;
-        tile_nest[outer].scatter_factors[i] = 0;
-        tile_nest[outer].accesses[multicast_factor-1] =
-        tile_nest[cur].content_accesses * scatter_factor;
-        tile_nest[outer].scatter_factors[multicast_factor-1] = scatter_factor;
-
-        // Note: partition size for outer does not change.
->>>>>>> c1ca4d02
       }
 
       // The outer content (buffer) will now be accessed as frequently
@@ -521,17 +450,12 @@
 
 // FIXME: check the if logic for hardware reduction support is still in the loop
 
-<<<<<<< HEAD
 void ComputeReadUpdateReductionAccesses(std::vector<DataMovementInfo>& tile_nest, problem::Shape::DataSpaceID pv)
 {
-=======
-void ComputeReadUpdateReductionAccesses(std::vector<DataMovementInfo>& tile_nest, problem::Shape::DataSpaceID pv){
->>>>>>> c1ca4d02
   // Loop through all levels and update reads, writes, updates.
   //
   int num_tiling_levels = tile_nest.size();
 
-<<<<<<< HEAD
   for (int cur = 0; cur < num_tiling_levels; cur++)
   {
     if (tile_nest[cur].size == 0)
@@ -545,10 +469,6 @@
       continue;
     }
 
-=======
-  for (int cur = 0; cur < num_tiling_levels; cur++){
-    
->>>>>>> c1ca4d02
     if (problem::GetShape()->IsReadWriteDataSpace.at(pv))
     {
       // First epoch is an Update, all subsequent epochs are Read-Modify-Update.
@@ -557,12 +477,8 @@
       // FIXME: find a safety check that works with coefficients > 1.
       // assert(tile[pvi].size == 0 || tile[pvi].content_accesses % tile[pvi].size == 0);
 
-<<<<<<< HEAD
       assert((tile_nest[cur].content_accesses + tile_nest[cur].peer_accesses) >= tile_nest[cur].partition_size);
       tile_nest[cur].reads = tile_nest[cur].content_accesses + tile_nest[cur].peer_accesses - tile_nest[cur].partition_size ;
-=======
-      tile_nest[cur].reads = tile_nest[cur].content_accesses - tile_nest[cur].partition_size + tile_nest[cur].peer_accesses;
->>>>>>> c1ca4d02
       // std::cout << "TILING LEVEL = " << cur << std::endl;
       // std::cout << "  content = " << tile_nest[cur].content_accesses << std::endl;
       // std::cout << "  partition size = " << tile_nest[cur].partition_size << std::endl;
@@ -576,11 +492,7 @@
       // FIXME: temporal reduction and network costs if hardware reduction isn't
       // supported appears to be wonky - network costs may need to trickle down
       // all the way to the level that has the reduction hardware.
-<<<<<<< HEAD
       tile_nest[cur].temporal_reductions = tile_nest[cur].content_accesses + tile_nest[cur].peer_accesses - tile_nest[cur].partition_size;
-=======
-      tile_nest[cur].temporal_reductions = tile_nest[cur].content_accesses - tile_nest[cur].partition_size;
->>>>>>> c1ca4d02
 
       // std::cout << "tile: reads, updates, fills " 
       // << tile.reads << " " <<  tile.updates<< " " << tile.fills <<std::endl;
@@ -621,19 +533,6 @@
 
 }
 
-<<<<<<< HEAD
-
-void ComputeDataDensity(std::vector<DataMovementInfo>& tile_nest, problem::Workload* workload, problem::Shape::DataSpaceID pv){
-  int num_tiling_levels = tile_nest.size();
-  for (int cur = num_tiling_levels-1; cur >= 0; cur--){
-    // coordinate independent tile density distribution
-    tile_nest[cur].tile_density = workload->GetDensity(pv);
-  }
-  return;
-}
-
-tiling::CompoundTileNest CollapseTiles(analysis::CompoundTileNest& tiles, 
-=======
 // place holder function that performs post processing of the # of fills for
 // the backing storage of each data space.
 // theoretically, we should reorder ComputeFills and MaskTiles to achieve this
@@ -655,7 +554,6 @@
 
 
 tiling::CompoundTileNest CollapseTiles(analysis::CompoundTileNest& tiles,
->>>>>>> c1ca4d02
                                        int num_tiling_levels,
                                        const CompoundMaskNest& tile_mask,
                                        const CompoundMaskNest& distribution_supported,
@@ -689,17 +587,6 @@
       collapsed_tile.replication_factor = 0;
       collapsed_tile.accesses = 0;
     }
-<<<<<<< HEAD
-
-    // initialize the fine-grained access dictionary
-    std::string op_name;
-    for (int op_id = 0; op_id < tiling::GetNumOpTypes("arithmetic"); op_id++){
-      op_name = tiling::arithmeticOperationTypes[op_id];
-      collapsed_tile.fine_grained_accesses[op_name] = 0;
-    }
-
-=======
->>>>>>> c1ca4d02
     solution.push_back(collapsed_tile);
   }
 
@@ -756,22 +643,12 @@
       // NOTE! some properties are taken from the innermost loop's tile, while others
       // are taken from the outermost loop's tile.
       collapsed_tile.size = tiles[pv][outermost_loop].size;
-<<<<<<< HEAD
-      collapsed_tile.compressed_size = 0; // will be assigned later in postprocessing
+      collapsed_tile.shape = tiles[pv][outermost_loop].size; // shape is the coord space representation
+      collapsed_tile.dataspace_id = (unsigned)pv;
       collapsed_tile.partition_size = 0;
       collapsed_tile.distributed_multicast = false;
       collapsed_tile.access_stats = tiles[pv][innermost_loop].access_stats;
       collapsed_tile.content_accesses = tiles[pv][innermost_loop].access_stats.TotalAccesses();
-=======
-      collapsed_tile.shape = tiles[pv][outermost_loop].size; // shape is the coord space representation
-      collapsed_tile.dataspace_id = (unsigned)pv;
-      collapsed_tile.partition_size = 0;
-      collapsed_tile.distributed_multicast = false;
-      collapsed_tile.accesses = tiles[pv][innermost_loop].accesses;
-      collapsed_tile.scatter_factors = tiles[pv][innermost_loop].scatter_factors;
-      collapsed_tile.cumulative_hops = tiles[pv][innermost_loop].cumulative_hops;
-      collapsed_tile.content_accesses = tiles[pv][innermost_loop].GetTotalAccesses();
->>>>>>> c1ca4d02
       collapsed_tile.link_transfers = tiles[pv][innermost_loop].link_transfers;
       collapsed_tile.peer_accesses = 0;
       collapsed_tile.peer_fills = 0;
@@ -782,31 +659,10 @@
       collapsed_tile.metadata_reads = 0;
       collapsed_tile.metadata_fills = 0;
       collapsed_tile.metadata_updates = 0;
-<<<<<<< HEAD
-      collapsed_tile.metadata_format = "none";
-      collapsed_tile.compressed = false;
-      collapsed_tile.rank0_list = {}; // for CSR
-      collapsed_tile.rank1_list = {}; // for CSR
+      collapsed_tile.SetTensorRepresentation(); // default to uncompressed
 
       collapsed_tile.parent_level = std::numeric_limits<unsigned>::max();
       collapsed_tile.child_level = std::numeric_limits<unsigned>::max();
-      collapsed_tile.child_level_tile_size = 0;
-      
-      // initialize data density
-      collapsed_tile.tile_density = NULL;
-
-      // initialize the fine-grained access dictionary
-      std::string op_name;
-      for (int op_id = 0; op_id < tiling::GetNumOpTypes("storage"); op_id++){
-        op_name = tiling::storageOperationTypes[op_id];
-        collapsed_tile.fine_grained_accesses[op_name] = 0;
-      }
-=======
-      collapsed_tile.SetTensorRepresentation(); // default to uncompressed
-
-      collapsed_tile.parent_level = std::numeric_limits<unsigned>::max();
-      collapsed_tile.child_level = std::numeric_limits<unsigned>::max();
->>>>>>> c1ca4d02
 
       if (!solution[pv].empty())
       {
@@ -860,12 +716,6 @@
     // calculate workload tensor size
     ComputeWorkloadTensorSizes(solution[pv], pv, workload);
 
-<<<<<<< HEAD
-    // Calculate the data density in this nest of tiles
-    ComputeDataDensity(solution[pv], workload, pv);
-
-=======
->>>>>>> c1ca4d02
     // find the parent and child levels for later compression/decompression logic
     SetParentLevel(solution[pv]);
     SetChildLevel(solution[pv]);
@@ -878,44 +728,14 @@
   return solution;
 }
 
-<<<<<<< HEAD
-// Collapse with default tile mask.
-// CompoundTileNest CollapseTiles(CompoundTileNest& tiles, int num_tiling_levels)
-// {
-//   std::bitset<MaxTilingLevels> all_ones;
-//   all_ones.set();
-//   CompoundMaskNest all_enabled;
-//   all_enabled.fill(all_ones);
-//   return CollapseTiles(tiles, num_tiling_levels, all_enabled);
-// }
-
-void SetParentChildAndCompressedStatus(tiling::NestOfCompoundTiles& nest_of_compound_tiles,
-                                       sparse::CompressionInfo& storage_compression_info){
-
+void SetParentChildPointers(tiling::NestOfCompoundTiles& nest_of_compound_tiles)
+{
   unsigned num_levels = nest_of_compound_tiles.size();
-  for (unsigned level = 0; level < num_levels; level++){
-    for (unsigned pv =0; pv < problem::GetShape() -> NumDataSpaces; pv++){
-      std::string data_space_name = problem::GetShape()->DataSpaceIDToName.at(pv);
+  for (unsigned level = 0; level < num_levels; level++)
+  {
+    for (unsigned pv = 0; pv < problem::GetShape()->NumDataSpaces; pv++)
+    {
       tiling::CompoundDataMovementInfo& compound_data_movement = nest_of_compound_tiles.at(level).data_movement_info;
-
-      if (storage_compression_info.find(level) != storage_compression_info.end()
-          && storage_compression_info.at(level).find(data_space_name) != storage_compression_info.at(level).end()){
-
-          // populate the compressed bool and metadata format as they must be specified whenever sparse optimization is provided
-          sparse::PerStorageLevelCompressionInfo per_level_compression_info = storage_compression_info.at(level);
-          compound_data_movement[pv].metadata_format =  per_level_compression_info.at(data_space_name).metadata_format;
-          compound_data_movement[pv].compressed = per_level_compression_info.at(data_space_name).compressed;
-
-          if (per_level_compression_info.at(data_space_name).compressed){ // specified and compressed
-            if (compound_data_movement[pv].metadata_format == "CSR"){
-                compound_data_movement[pv].rank0_list = per_level_compression_info.at(data_space_name).rank0_list;
-                compound_data_movement[pv].rank1_list = per_level_compression_info.at(data_space_name).rank1_list;
-            }
-          }
-
-      } else { // no compression specified in sparse optimization, compressed tile size == tile size
-        compound_data_movement[pv].compressed = false;
-      }
 
       //
       // populate parent/child level compression specifications
@@ -923,71 +743,6 @@
       problem::Shape::DataSpaceID parent_level = compound_data_movement[pv].parent_level;
       problem::Shape::DataSpaceID child_level = compound_data_movement[pv].child_level;
 
-      if ( parent_level==std::numeric_limits<unsigned>::max() ){
-          // no parent level
-      }
-
-      if ( parent_level!=std::numeric_limits<unsigned>::max()
-           && (storage_compression_info.find(parent_level) != storage_compression_info.end())
-           && (storage_compression_info.at(parent_level).find(data_space_name) != storage_compression_info.at(parent_level).end())){
-          compound_data_movement[pv].parent_level_compressed = storage_compression_info.at(parent_level).at(data_space_name).compressed;
-      } else {
-         // parent level not specified in sparse optimization -> uncompressed + no metadata
-         compound_data_movement[pv].parent_level_compressed = false;
-      }
-
-      if ( child_level==std::numeric_limits<unsigned>::max() ){
-          // no child level
-      }
-      if ( child_level!=std::numeric_limits<unsigned>::max() &&
-         storage_compression_info.find(child_level) != storage_compression_info.end() &&
-         storage_compression_info.at(child_level).find(data_space_name) != storage_compression_info.at(child_level).end()){
-         // child level specified in sparse optimization
-         compound_data_movement[pv].child_level_compressed = storage_compression_info.at(child_level).at(data_space_name).compressed;
-      } else {
-         // child level not specified in sparse optimization -> uncompressed + no metadata
-         compound_data_movement[pv].child_level_compressed = false;
-      }
-    } // next dataspace
-  } // next level
-}
-
-
-NestOfCompoundTiles TransposeTiles(const CompoundTileNest & tiles, sparse::SparseOptimizationInfo* sparse_optimizations)
-{
-  NestOfCompoundTiles retval;
-
-  CompoundDataMovementNest data_movement_nest =  tiles.compound_data_movement_info_nest;
-  ComputeNest compute_nest = tiles.compute_info_nest;
-
-  unsigned num_levels = data_movement_nest[0].size();
-  std::string op_name;
-  CompoundTile tile_level;
-  ComputeInfo compute_info;
-
-  sparse::StorageActionOptimizationInfo storage_gating_info = sparse_optimizations->action_gating_info.storage_info;
-  sparse::StorageActionOptimizationInfo storage_skipping_info = sparse_optimizations->action_skipping_info.storage_info;
-  sparse::CompressionInfo storage_compression_info = sparse_optimizations->compression_info;
-
-  // transpose all the tiles first with the original dense info
-  for (unsigned level = 0; level < num_levels; level++){
-
-=======
-void SetParentChildPointers(tiling::NestOfCompoundTiles& nest_of_compound_tiles)
-{
-  unsigned num_levels = nest_of_compound_tiles.size();
-  for (unsigned level = 0; level < num_levels; level++)
-  {
-    for (unsigned pv = 0; pv < problem::GetShape()->NumDataSpaces; pv++)
-    {
-      tiling::CompoundDataMovementInfo& compound_data_movement = nest_of_compound_tiles.at(level).data_movement_info;
-
-      //
-      // populate parent/child level compression specifications
-      //
-      problem::Shape::DataSpaceID parent_level = compound_data_movement[pv].parent_level;
-      problem::Shape::DataSpaceID child_level = compound_data_movement[pv].child_level;
-
       if (parent_level != std::numeric_limits<unsigned>::max())
       {
         // set parent level pointer
@@ -1018,71 +773,17 @@
 
   // transpose all the tiles
   for (unsigned level = 0; level < num_levels; level++){
->>>>>>> c1ca4d02
     //  Datamovement
     for (int pv = 0; pv < int(problem::GetShape()->NumDataSpaces); pv++){
       tile_level.data_movement_info[pv] = data_movement_nest[pv][level];
     }
-<<<<<<< HEAD
-
-=======
->>>>>>> c1ca4d02
     //  Compute
     tile_level.compute_info = compute_nest[level];
     retval.push_back(tile_level);
   }
 
-<<<<<<< HEAD
-  SetParentChildAndCompressedStatus(retval, storage_compression_info);
-
-  // now do post processing for sparsity
-  for (unsigned level = 0; level < num_levels; level++){
-    //
-    //  Datamovement
-    //
-    // (1) compression information
-    // (2) action gating information
-    // (3) action skipping information
-
-    sparse::PerStorageLevelCompressionInfo per_storage_compression_info = {};
-    if (storage_compression_info.find(level) != storage_compression_info.end()){
-      per_storage_compression_info = storage_compression_info.at(level);
-    }
-
-    sparse::PerStorageLevelActionOptimizationInfo per_storage_gating_info = {};
-    if (storage_gating_info.find(level) != storage_gating_info.end()){
-      per_storage_gating_info = storage_gating_info.at(level);
-    }
-
-    sparse::PerStorageLevelActionOptimizationInfo per_storage_skipping_info = {};
-    if (storage_skipping_info.find(level) != storage_skipping_info.end()){
-      per_storage_skipping_info = storage_skipping_info.at(level);
-    }
-
-    ComputeFineGrainDataMovementAccesses(retval,
-                                         level,
-                                         per_storage_gating_info,
-                                         per_storage_skipping_info);
-
-    ComputeFineGrainMetaDataAccesses(retval,
-                                     level,
-                                     per_storage_compression_info,
-                                     per_storage_gating_info);
-    //
-    //  Compute
-    //
-    sparse::ComputeActionOptimizationInfo compute_gating_info = sparse_optimizations->action_gating_info.compute_info;
-    sparse::ComputeActionOptimizationInfo compute_skipping_info = sparse_optimizations->action_skipping_info.compute_info;
-    if (level == 0)
-      ComputeFineGrainComputeAccesses(retval,
-                                      level,
-                                      compute_gating_info,
-                                      compute_skipping_info);
-  }
-=======
   // set pointers inside each tile object, so that it is more convenient to perform overbooking analysis in model
   SetParentChildPointers(retval);
->>>>>>> c1ca4d02
 
   return retval;
 }
