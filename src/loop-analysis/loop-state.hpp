--- conflicted
+++ resolved
@@ -26,6 +26,8 @@
  */
 
 #pragma once
+
+#include <unordered_map>
 
 #include "mapping/loop.hpp"
 #include "workload/shape-models/problem-shape.hpp"
@@ -67,30 +69,9 @@
   // Data density in each spatial element
   // problem::PerDataSpace<problem::DataDensity> data_densities;
 
-<<<<<<< HEAD
-  void Reset()
-  {
-    last_point_set.Reset();
-    last_translations.fill(Point(0));
-    max_size.fill(0);
-    access_stats.clear();
-    for (auto& it : delta_histograms)
-    {
-      it.clear();
-    }
-    link_transfers.fill(0);
-    prev_spatial_deltas.clear();
-  }
-
-  ElementState()
-  {
-    Reset();
-  }
-=======
   ElementState();
 
   void Reset();
->>>>>>> c76ddc7e
 };
 
 // -----------------------------------------------------------------
