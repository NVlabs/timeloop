/* Copyright (c) 2020, NVIDIA CORPORATION. All rights reserved.
 * 
 * Redistribution and use in source and binary forms, with or without
 * modification, are permitted provided that the following conditions
 * are met:
 *  * Redistributions of source code must retain the above copyright
 *    notice, this list of conditions and the following disclaimer.
 *  * Redistributions in binary form must reproduce the above copyright
 *    notice, this list of conditions and the following disclaimer in the
 *    documentation and/or other materials provided with the distribution.
 *  * Neither the name of NVIDIA CORPORATION nor the names of its
 *    contributors may be used to endorse or promote products derived
 *    from this software without specific prior written permission.
 * 
 * THIS SOFTWARE IS PROVIDED BY THE COPYRIGHT HOLDERS ``AS IS'' AND ANY
 * EXPRESS OR IMPLIED WARRANTIES, INCLUDING, BUT NOT LIMITED TO, THE
 * IMPLIED WARRANTIES OF MERCHANTABILITY AND FITNESS FOR A PARTICULAR
 * PURPOSE ARE DISCLAIMED.  IN NO EVENT SHALL THE COPYRIGHT OWNER OR
 * CONTRIBUTORS BE LIABLE FOR ANY DIRECT, INDIRECT, INCIDENTAL, SPECIAL,
 * EXEMPLARY, OR CONSEQUENTIAL DAMAGES (INCLUDING, BUT NOT LIMITED TO,
 * PROCUREMENT OF SUBSTITUTE GOODS OR SERVICES; LOSS OF USE, DATA, OR
 * PROFITS; OR BUSINESS INTERRUPTION) HOWEVER CAUSED AND ON ANY THEORY
 * OF LIABILITY, WHETHER IN CONTRACT, STRICT LIABILITY, OR TORT
 * (INCLUDING NEGLIGENCE OR OTHERWISE) ARISING IN ANY WAY OUT OF THE USE
 * OF THIS SOFTWARE, EVEN IF ADVISED OF THE POSSIBILITY OF SUCH DAMAGE.
 */
<<<<<<< HEAD
#pragma once

#include <map>
#include <boost/serialization/map.hpp>

  struct AccessStats
  {
    std::uint64_t accesses = 0;
    double hops = 0.0;

    // Serialization.
    friend class boost::serialization::access;
    template <class Archive>
    void serialize(Archive& ar, const unsigned int version=0) 
    {
      if(version == 0)
      {
        ar& BOOST_SERIALIZATION_NVP(accesses);
        ar& BOOST_SERIALIZATION_NVP(hops);
      }
    }
  };

struct AccessStatMatrix
{
  std::map<std::pair<std::uint64_t,std::uint64_t>, AccessStats> stats;

  void clear()
  {
    stats.clear();
  }

  std::uint64_t TotalAccesses() const
  {
    std::uint64_t total = 0;
    for (auto& x: stats)
    {
      total += x.second.accesses;
    }
    return total;
  }
  
  std::uint64_t WeightedAccesses() const
  {
    std::uint64_t total = 0;
    for (auto& x: stats)
    {
      total += x.second.accesses * x.first.first;
    }
    return total;
  }

  void Accumulate(const AccessStatMatrix& other)
  {
    for (auto& x: other.stats)
    {
      auto multicast = x.first.first;
      auto scatter = x.first.second;

      auto& mine = stats[std::make_pair(multicast, scatter)];
      mine.accesses += x.second.accesses; 
      mine.hops += x.second.hops; 
    }
  }

  void Divide(const std::uint64_t divisor)
  {
    ASSERT(divisor > 0);
    for (auto& x: stats)
    {
      x.second.accesses /= divisor;
      x.second.hops /= divisor;
    }
  }

  AccessStats& at(std::uint64_t multicast, std::uint64_t scatter)
  {
    return stats.at(std::make_pair(multicast, scatter));
  }

  AccessStats& operator () (std::uint64_t multicast, std::uint64_t scatter)
  {
    return stats[std::make_pair(multicast, scatter)];
  }

  bool operator == (const AccessStatMatrix& other)
  {
    for (auto& x: other.stats)
    {
      auto it = stats.find(std::make_pair(x.first.first, x.first.second));
      if (it == stats.end()) return false;
      if (it->second.accesses != x.second.accesses) return false;
      if (it->second.hops != x.second.hops) return false;
    }
    for (auto& x: stats)
    {
      auto it = other.stats.find(std::make_pair(x.first.first, x.first.second));
      if (it == other.stats.end()) return false;
      if (it->second.accesses != x.second.accesses) return false;
      if (it->second.hops != x.second.hops) return false;
    }
    return true;
  }

  friend std::ostream& operator << (std::ostream& out, const AccessStatMatrix& m)
  {
    for (auto& x: m.stats)
    {
      auto multicast = x.first.first;
      auto scatter = x.first.second;
      out << "    [" << multicast << ", " << scatter << "]: accesses = "
          << x.second.accesses << " hops = " << x.second.hops << std::endl;
    }
    return out;
  }

  // Serialization.
  friend class boost::serialization::access;
  template <class Archive>
  void serialize(Archive& ar, const unsigned int version=0) 
  {
    if(version == 0)
    {
      ar& BOOST_SERIALIZATION_NVP(stats);
    }
  }
};

namespace analysis
{
// data structures for nest-analysis to store datamovement and compute info
struct DataMovementInfo
{

  // Serialization.
  friend class boost::serialization::access;
  template <class Archive>
  void serialize(Archive& ar, const unsigned int version=0) 
  {
    if(version == 0)
    {
      ar& BOOST_SERIALIZATION_NVP(size);
      ar& BOOST_SERIALIZATION_NVP(access_stats);
      ar& BOOST_SERIALIZATION_NVP(subnest);
    }
  }

  std::size_t size;
  bool distributed_multicast;
  AccessStatMatrix access_stats;
=======

#pragma once

#include <boost/serialization/vector.hpp>

#include "mapping/loop.hpp"
#include "workload/util/per-data-space.hpp"

namespace analysis
{

// data structures for nest-analysis to store datamovement and compute info
struct DataMovementInfo
{
  // Serialization.
  friend class boost::serialization::access;
  template <class Archive>
  void serialize(Archive& ar, const unsigned int version = 0);

  std::size_t size;
  // std::size_t partition_size;
  bool distributed_multicast;
  std::vector<std::uint64_t> accesses;   // accesses at various multicast factors.
  std::vector<std::uint64_t> scatter_factors;
  std::vector<double> cumulative_hops;
>>>>>>> c76ddc7e
  std::uint64_t link_transfers;
  std::vector<loop::Descriptor> subnest;
  std::uint64_t replication_factor;      // number of spatial elements at this level.
  std::uint64_t fanout;                  // per-element fanout to next-level.
  std::uint64_t distributed_fanout;      // max range of fanout if distributed multicast is used.
  bool is_on_storage_boundary;
  bool is_master_spatial;
  
<<<<<<< HEAD
  void Reset()
  {
    size = 0;
    access_stats.clear();
    link_transfers = 0;
    subnest.resize(0);
    replication_factor = 0;
    fanout = 0;
    distributed_fanout = 0;
  }

  void Validate()
  {
    // std::uint64_t f = 0;
    // for (std::uint64_t i = 0; i < fanout; i++)
    // {
    //   if (accesses[i] != 0)
    //   {
    //     auto multicast_factor = i + 1;
    //     auto scatter_factor = scatter_factors[i];
    //     f += (multicast_factor * scatter_factor);
    //   }
    // }

    // if (f != fanout)
    // {
    //   std::cerr << "ERROR: sigma(multicast * scatter) != fanout." << std::endl;
    //   std::cerr << "  dumping (multicast, scatter) pairs:" << std::endl;
    //   for (std::uint64_t i = 0; i < fanout; i++)
    //   {
    //     if (accesses[i] != 0)
    //     {
    //       auto multicast_factor = i + 1;
    //       auto scatter_factor = scatter_factors[i];
    //       std::cerr << "    " << multicast_factor << ", " << scatter_factor << std::endl;
    //     }
    //   }
    //   std::cerr << "  sigma(multicast, scatter) = " << f << std::endl;
    //   std::cerr << "  fanout = " << fanout << std::endl;
    //   exit(1);
    // }
  }
};


=======
  std::uint64_t GetTotalAccesses() const;
  
  std::uint64_t GetWeightedAccesses() const;

  void Reset();

  void Validate();
};

>>>>>>> c76ddc7e
struct ComputeInfo
{
  std::uint64_t replication_factor;      // number of spatial elements at this level.
  std::uint64_t accesses;
  
<<<<<<< HEAD
  ComputeInfo() { Reset(); }

  void Reset()
  {
    replication_factor = 0;
    accesses = 0;
  }
=======
  ComputeInfo();

  void Reset();
>>>>>>> c76ddc7e
};

// compound tile info types to capture per-dataspace info
typedef problem::PerDataSpace<std::vector<DataMovementInfo>> CompoundDataMovementNest ; 
typedef std::vector<ComputeInfo> CompoundComputeNest;  // single vector, each element for a nest level, no fine-grained op type should be considered here
<<<<<<< HEAD
struct CompoundTileNest{
=======
struct CompoundTileNest
{
>>>>>>> c76ddc7e
   CompoundDataMovementNest compound_data_movement_info_nest;
   CompoundComputeNest compound_compute_info_nest;
};

<<<<<<< HEAD
} // namespace
=======
} //namespace
>>>>>>> c76ddc7e
<|MERGE_RESOLUTION|>--- conflicted
+++ resolved
@@ -24,165 +24,64 @@
  * (INCLUDING NEGLIGENCE OR OTHERWISE) ARISING IN ANY WAY OUT OF THE USE
  * OF THIS SOFTWARE, EVEN IF ADVISED OF THE POSSIBILITY OF SUCH DAMAGE.
  */
-<<<<<<< HEAD
 #pragma once
 
 #include <map>
 #include <boost/serialization/map.hpp>
 
-  struct AccessStats
+#include <boost/serialization/vector.hpp>
+
+#include "mapping/loop.hpp"
+#include "workload/util/per-data-space.hpp"
+
+struct AccessStats
+{
+  std::uint64_t accesses = 0;
+  double hops = 0.0;
+
+  // Serialization.
+  friend class boost::serialization::access;
+  template <class Archive>
+  void serialize(Archive& ar, const unsigned int version = 0)
   {
-    std::uint64_t accesses = 0;
-    double hops = 0.0;
-
-    // Serialization.
-    friend class boost::serialization::access;
-    template <class Archive>
-    void serialize(Archive& ar, const unsigned int version=0) 
+    if (version == 0)
     {
-      if(version == 0)
-      {
-        ar& BOOST_SERIALIZATION_NVP(accesses);
-        ar& BOOST_SERIALIZATION_NVP(hops);
-      }
+      ar& BOOST_SERIALIZATION_NVP(accesses);
+      ar& BOOST_SERIALIZATION_NVP(hops);
     }
-  };
+  }
+};
 
 struct AccessStatMatrix
 {
   std::map<std::pair<std::uint64_t,std::uint64_t>, AccessStats> stats;
 
-  void clear()
-  {
-    stats.clear();
-  }
+  void clear();
 
-  std::uint64_t TotalAccesses() const
-  {
-    std::uint64_t total = 0;
-    for (auto& x: stats)
-    {
-      total += x.second.accesses;
-    }
-    return total;
-  }
-  
-  std::uint64_t WeightedAccesses() const
-  {
-    std::uint64_t total = 0;
-    for (auto& x: stats)
-    {
-      total += x.second.accesses * x.first.first;
-    }
-    return total;
-  }
+  std::uint64_t TotalAccesses() const;
+  std::uint64_t WeightedAccesses() const;
 
-  void Accumulate(const AccessStatMatrix& other)
-  {
-    for (auto& x: other.stats)
-    {
-      auto multicast = x.first.first;
-      auto scatter = x.first.second;
+  void Accumulate(const AccessStatMatrix& other);
+  void Divide(const std::uint64_t divisor);
 
-      auto& mine = stats[std::make_pair(multicast, scatter)];
-      mine.accesses += x.second.accesses; 
-      mine.hops += x.second.hops; 
-    }
-  }
+  AccessStats& at(std::uint64_t multicast, std::uint64_t scatter);
+  AccessStats& operator () (std::uint64_t multicast, std::uint64_t scatter);
 
-  void Divide(const std::uint64_t divisor)
-  {
-    ASSERT(divisor > 0);
-    for (auto& x: stats)
-    {
-      x.second.accesses /= divisor;
-      x.second.hops /= divisor;
-    }
-  }
+  bool operator == (const AccessStatMatrix& other);
 
-  AccessStats& at(std::uint64_t multicast, std::uint64_t scatter)
-  {
-    return stats.at(std::make_pair(multicast, scatter));
-  }
-
-  AccessStats& operator () (std::uint64_t multicast, std::uint64_t scatter)
-  {
-    return stats[std::make_pair(multicast, scatter)];
-  }
-
-  bool operator == (const AccessStatMatrix& other)
-  {
-    for (auto& x: other.stats)
-    {
-      auto it = stats.find(std::make_pair(x.first.first, x.first.second));
-      if (it == stats.end()) return false;
-      if (it->second.accesses != x.second.accesses) return false;
-      if (it->second.hops != x.second.hops) return false;
-    }
-    for (auto& x: stats)
-    {
-      auto it = other.stats.find(std::make_pair(x.first.first, x.first.second));
-      if (it == other.stats.end()) return false;
-      if (it->second.accesses != x.second.accesses) return false;
-      if (it->second.hops != x.second.hops) return false;
-    }
-    return true;
-  }
-
-  friend std::ostream& operator << (std::ostream& out, const AccessStatMatrix& m)
-  {
-    for (auto& x: m.stats)
-    {
-      auto multicast = x.first.first;
-      auto scatter = x.first.second;
-      out << "    [" << multicast << ", " << scatter << "]: accesses = "
-          << x.second.accesses << " hops = " << x.second.hops << std::endl;
-    }
-    return out;
-  }
+  friend std::ostream& operator << (std::ostream& out, const AccessStatMatrix& m);
 
   // Serialization.
   friend class boost::serialization::access;
   template <class Archive>
-  void serialize(Archive& ar, const unsigned int version=0) 
+  void serialize(Archive& ar, const unsigned int version = 0)
   {
-    if(version == 0)
+    if (version == 0)
     {
       ar& BOOST_SERIALIZATION_NVP(stats);
     }
   }
 };
-
-namespace analysis
-{
-// data structures for nest-analysis to store datamovement and compute info
-struct DataMovementInfo
-{
-
-  // Serialization.
-  friend class boost::serialization::access;
-  template <class Archive>
-  void serialize(Archive& ar, const unsigned int version=0) 
-  {
-    if(version == 0)
-    {
-      ar& BOOST_SERIALIZATION_NVP(size);
-      ar& BOOST_SERIALIZATION_NVP(access_stats);
-      ar& BOOST_SERIALIZATION_NVP(subnest);
-    }
-  }
-
-  std::size_t size;
-  bool distributed_multicast;
-  AccessStatMatrix access_stats;
-=======
-
-#pragma once
-
-#include <boost/serialization/vector.hpp>
-
-#include "mapping/loop.hpp"
-#include "workload/util/per-data-space.hpp"
 
 namespace analysis
 {
@@ -198,10 +97,7 @@
   std::size_t size;
   // std::size_t partition_size;
   bool distributed_multicast;
-  std::vector<std::uint64_t> accesses;   // accesses at various multicast factors.
-  std::vector<std::uint64_t> scatter_factors;
-  std::vector<double> cumulative_hops;
->>>>>>> c76ddc7e
+  AccessStatMatrix access_stats;
   std::uint64_t link_transfers;
   std::vector<loop::Descriptor> subnest;
   std::uint64_t replication_factor;      // number of spatial elements at this level.
@@ -210,98 +106,28 @@
   bool is_on_storage_boundary;
   bool is_master_spatial;
   
-<<<<<<< HEAD
-  void Reset()
-  {
-    size = 0;
-    access_stats.clear();
-    link_transfers = 0;
-    subnest.resize(0);
-    replication_factor = 0;
-    fanout = 0;
-    distributed_fanout = 0;
-  }
-
-  void Validate()
-  {
-    // std::uint64_t f = 0;
-    // for (std::uint64_t i = 0; i < fanout; i++)
-    // {
-    //   if (accesses[i] != 0)
-    //   {
-    //     auto multicast_factor = i + 1;
-    //     auto scatter_factor = scatter_factors[i];
-    //     f += (multicast_factor * scatter_factor);
-    //   }
-    // }
-
-    // if (f != fanout)
-    // {
-    //   std::cerr << "ERROR: sigma(multicast * scatter) != fanout." << std::endl;
-    //   std::cerr << "  dumping (multicast, scatter) pairs:" << std::endl;
-    //   for (std::uint64_t i = 0; i < fanout; i++)
-    //   {
-    //     if (accesses[i] != 0)
-    //     {
-    //       auto multicast_factor = i + 1;
-    //       auto scatter_factor = scatter_factors[i];
-    //       std::cerr << "    " << multicast_factor << ", " << scatter_factor << std::endl;
-    //     }
-    //   }
-    //   std::cerr << "  sigma(multicast, scatter) = " << f << std::endl;
-    //   std::cerr << "  fanout = " << fanout << std::endl;
-    //   exit(1);
-    // }
-  }
-};
-
-
-=======
-  std::uint64_t GetTotalAccesses() const;
-  
-  std::uint64_t GetWeightedAccesses() const;
-
   void Reset();
 
   void Validate();
 };
 
->>>>>>> c76ddc7e
 struct ComputeInfo
 {
   std::uint64_t replication_factor;      // number of spatial elements at this level.
   std::uint64_t accesses;
   
-<<<<<<< HEAD
-  ComputeInfo() { Reset(); }
-
-  void Reset()
-  {
-    replication_factor = 0;
-    accesses = 0;
-  }
-=======
   ComputeInfo();
 
   void Reset();
->>>>>>> c76ddc7e
 };
 
 // compound tile info types to capture per-dataspace info
 typedef problem::PerDataSpace<std::vector<DataMovementInfo>> CompoundDataMovementNest ; 
 typedef std::vector<ComputeInfo> CompoundComputeNest;  // single vector, each element for a nest level, no fine-grained op type should be considered here
-<<<<<<< HEAD
-struct CompoundTileNest{
-=======
 struct CompoundTileNest
 {
->>>>>>> c76ddc7e
    CompoundDataMovementNest compound_data_movement_info_nest;
    CompoundComputeNest compound_compute_info_nest;
 };
 
-<<<<<<< HEAD
-} // namespace
-=======
-} //namespace
->>>>>>> c76ddc7e
+} // namespace