--- conflicted
+++ resolved
@@ -26,10 +26,7 @@
  */
 
 #include <numeric>
-<<<<<<< HEAD
-=======
 
->>>>>>> fe4400ac
 #include "loop-analysis/nest-analysis-tile-info.hpp"
 
 namespace analysis
