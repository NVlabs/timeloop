--- conflicted
+++ resolved
@@ -110,16 +110,11 @@
     std::cout << "buf skew: " << buf_skew.at(buf) << std::endl;
     result.emplace(std::make_pair(
       buf,
-<<<<<<< HEAD
       skew.apply_range(
         isl::project_dim_in_after(
           branch_tiling.apply_range(ops_to_dspace.at(buf.dspace_id)),
           isl::dim(skew.map, isl_dim_out)
         )
-=======
-      buf_skew.at(buf).apply_range(
-        tiling.apply_range(ops_to_dspace.at(buf.dspace_id))
->>>>>>> 96ea8ffb
       )
     ));
     std::cout << result.at(buf) << std::endl;
@@ -299,35 +294,6 @@
   return result;
 }
 
-<<<<<<< HEAD
-=======
-LogicalBufTiling
-LogicalBufTilingFromMapping(const loop::Nest& nest,
-                            const problem::Workload& workload)
-{
-  auto branch_tiling = TilingFromMapping(nest);
-  auto buf_to_iter_level = BufferIterLevelsFromMapping(nest, workload);
-
-  LogicalBufTiling result;
-  for (auto& [buf, level] : buf_to_iter_level)
-  {
-    std::cout << "branch tiling: " << branch_tiling.at(0) << std::endl;
-    auto [_, inserted] = result.emplace(std::make_pair(
-      LogicalBuffer(buf.buffer_id, buf.dspace_id, buf.branch_leaf_id),
-      project_dim_in_after(isl::map(branch_tiling.at(buf.branch_leaf_id)),
-                           level)
-    ));
-    if (!inserted)
-    {
-      throw
-        std::logic_error("LogicalBufTilingFromMapping: insertion failed");
-    }
-  }
-
-  return result;
-}
-
->>>>>>> 96ea8ffb
 LogicalBufSkews
 LogicalBufSkewsFromMapping(const loop::Nest& nest,  
                            const problem::Workload& workload)
@@ -408,21 +374,8 @@
   for (const auto& [dspace_id, _] : workload.GetShape()->DataSpaceIDToName)
   {
     result.emplace(std::make_pair(
-<<<<<<< HEAD
       LogicalBuffer(arch_level, dspace_id, 0),
       TaggedMap<isl::map, spacetime::Dimension>(map, tags)
-=======
-      buf,
-      TaggedMap<isl::map, spacetime::Dimension>(
-        isl::map_from_multi_aff(
-          isl::multi_aff::identity_on_domain(isl::space_alloc(GetIslCtx(),
-                                                              0,
-                                                              level,
-                                                              level).domain())
-        ),
-        std::move(tags)
-      )
->>>>>>> 96ea8ffb
     ));
   }
 
@@ -545,10 +498,7 @@
                                          isl_dim_in,
                                          reversed_iter_dim,
                                          last_coef);
-<<<<<<< HEAD
-=======
-        std::cout << "eq aff: " << eq_aff << std::endl;
->>>>>>> 96ea8ffb
+
         iter_set = iter_set.intersect(
           identity.get_at(reversed_iter_dim).ge_set(
             isl::si_on_domain(identity.space().domain(), 0))
@@ -560,13 +510,7 @@
         last_coef *= coef;
       }
     }
-<<<<<<< HEAD
     eq_maff = eq_maff.set_at(op_dim, eq_aff);
-=======
-    std::cout << "eq aff: " << eq_aff << std::endl;
-    eq_maff = eq_maff.set_at(op_dim, eq_aff);
-    std::cout << "eq maff: " << eq_aff << std::endl;
->>>>>>> 96ea8ffb
   }
 
   auto map = isl::map_from_multi_aff(eq_maff).intersect_domain(iter_set);
