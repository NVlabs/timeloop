--- conflicted
+++ resolved
@@ -156,7 +156,6 @@
   imperfectly_factorized_ = false;
 
   compute_info_.Reset();
-<<<<<<< HEAD
   compute_info_sets_.clear();
 
   loop_gists_temporal_.clear();
@@ -166,10 +165,6 @@
 
   skew_descriptors_.clear();
   cur_skew_descriptor_ = nullptr;
-=======
-
-  compute_info_sets_.clear();
->>>>>>> c1ca4d02
 }
 
 // Ugly function for pre-checking capacity fits before running the heavyweight
@@ -217,11 +212,7 @@
                max_tensor_size = working_set_sizes[level][problem::Shape::DataSpaceID(pvi)];
            }
         }
-<<<<<<< HEAD
         ASSERT(max_tensor_size != 0);
-=======
-        assert(max_tensor_size != 0);
->>>>>>> c1ca4d02
         // set tensor size for all dataspaces
         workload_->SetWorkloadTensorSize(problem::Shape::DataSpaceID(pvi), max_tensor_size);
      }
@@ -381,7 +372,6 @@
           // }
         }
 
-<<<<<<< HEAD
         // // Since, all elements have the same properties, use the properties
         // // of the first element to build condensed_state
         // const uint64_t REPR_ELEM_ID = 0;  // representative element id.
@@ -436,23 +426,6 @@
         condensed_state.access_stats[pv].Divide(num_sampled_instances);
         condensed_state.max_size[pv] /= num_sampled_instances;
         condensed_state.link_transfers[pv] /= num_sampled_instances;
-=======
-        // Since, all elements have the same properties, use the properties
-        // of the first element to build condensed_state
-        const uint64_t REPR_ELEM_ID = 0;  // representative element id.
-        condensed_state.accesses[pv] =
-            cur.live_state[REPR_ELEM_ID].accesses[pv];
-        condensed_state.scatter_factors[pv] =
-            cur.live_state[REPR_ELEM_ID].scatter_factors[pv];
-        condensed_state.cumulative_hops[pv] =
-            cur.live_state[REPR_ELEM_ID].cumulative_hops[pv];
-        condensed_state.max_size[pv] =
-            cur.live_state[REPR_ELEM_ID].max_size[pv];
-        condensed_state.link_transfers[pv] =
-            cur.live_state[REPR_ELEM_ID].link_transfers[pv];
-        // condensed_state.data_densities[pv] =
-        //     cur.live_state[REPR_ELEM_ID].data_densities[pv];  
->>>>>>> c1ca4d02
       }
 
       // Build the subnest corresponding to this level.
@@ -478,16 +451,8 @@
         DataMovementInfo tile;
         tile.size                   = condensed_state.max_size[pv];
         // tile.partition_size         = 0; // will be set later.
-<<<<<<< HEAD
         tile.access_stats           = condensed_state.access_stats[pv];
         // tile.fills                  = 0; // will be set later
-=======
-        tile.accesses               = condensed_state.accesses[pv]; // network accesses
-//        if (pv == 2) { std::cout << "TILE SIZE = " << tile.size << " ACCESSES = " << tile.accesses[0] << std::endl; }
-        // tile.fills                  = 0; // will be set later
-        tile.scatter_factors        = condensed_state.scatter_factors[pv];
-        tile.cumulative_hops        = condensed_state.cumulative_hops[pv];
->>>>>>> c1ca4d02
         // tile.content_accesses       = tile.GetTotalAccesses();
         tile.link_transfers         = condensed_state.link_transfers[pv];
         tile.subnest                = subnest;
@@ -497,14 +462,6 @@
         tile.is_master_spatial      = master_spatial_level_[cur.level];
         // tile.tile_density           = condensed_state.data_densities[pv];
         working_sets_[pv].push_back(tile);
-<<<<<<< HEAD
-
-        // std::cout << "LEVEL " << cur.level << " pv " << pv
-        //           << " size "  << tile.size << " link_transfers "
-        //           << tile.link_transfers
-        //           << std::endl << std::endl;
-=======
->>>>>>> c1ca4d02
       }
     } // if (valid_level)
   } // for (nest)
@@ -530,7 +487,6 @@
         compute_info_sets_.push_back(compute_info);
       } // inner most
     } // valid level
-<<<<<<< HEAD
   }
 }
 
@@ -556,8 +512,6 @@
   for (auto space_it = space_stamp_.begin(); space_it != space_stamp_.end()-1; space_it++)
   {
     std::cout <<  *space_it << "/";
-=======
->>>>>>> c1ca4d02
   }
 }
 
@@ -574,7 +528,6 @@
     throw std::runtime_error("terminated");
   }
 
-<<<<<<< HEAD
   int level = cur->level;
 
   // Before we begin -- if this is a storage tiling boundary, save the loop
@@ -623,31 +576,19 @@
 
   //
   // Step I: Compute Accesses.
-=======
-  auto& cur_state = cur->live_state[spatial_id_];
-  
-  int level = cur->level;
-
   //
-  // Step II: Compute Accesses.
->>>>>>> c1ca4d02
+
+  if (loop::IsSpatial(cur->descriptor.spacetime_dimension))
+  {
+    ComputeSpatialWorkingSet(cur);
+  }
+  else
+  {
+    ComputeTemporalWorkingSet(cur, cur_state);
+  }
+
   //
-
-  if (loop::IsSpatial(cur->descriptor.spacetime_dimension))
-  {
-    ComputeSpatialWorkingSet(cur);
-  }
-  else
-  {
-    ComputeTemporalWorkingSet(cur, cur_state);
-  }
-
-  //
-<<<<<<< HEAD
   // Step II - Compute Working Set.
-=======
-  // Step I - Compute Working Set.
->>>>>>> c1ca4d02
   //
 
   // The point set for this invocation. Note that we do *not* initialize this to
@@ -668,11 +609,7 @@
   auto& mold_high = IsLastGlobalIteration_(level+1, loop_dim) ?
     mold_high_residual_[level] : mold_high_[level];
 
-<<<<<<< HEAD
   for (unsigned dim = 0; dim < unsigned(problem::GetShape()->NumFlattenedDimensions); dim++)
-=======
-  for (unsigned dim = 0; dim < unsigned(problem::GetShape()->NumDimensions); dim++)
->>>>>>> c1ca4d02
   {
     low_problem_point[dim] = cur_transform_[dim] + mold_low_[level][dim];
     high_problem_point[dim] = cur_transform_[dim] + mold_high[dim];
@@ -704,7 +641,6 @@
     // }
   }
 
-<<<<<<< HEAD
   // Trace.
   if (gEnableTracing && storage_boundary_level_[level])
   {
@@ -720,8 +656,6 @@
     std::cout << " " << point_set << std::endl;
   }
 
-=======
->>>>>>> c1ca4d02
   // Calculate delta to send up to caller.
 
 #ifdef NEW_RESET_ON_STRIDE_CHANGE_APPROACH
@@ -739,7 +673,6 @@
 #else
   problem::OperationSpace delta(workload_);
   delta = point_set - cur_state.last_point_set;
-<<<<<<< HEAD
   cur_state.last_point_set = point_set;
 #endif
 
@@ -752,11 +685,6 @@
     loop_gists_spatial_ = saved_loop_gists_spatial;
     cur_skew_descriptor_ = saved_skew_descriptor;
   }
-=======
-
-  // Update last-seen point set for this level.
-  cur_state.last_point_set = point_set;
->>>>>>> c1ca4d02
 
   return delta;
 }
@@ -792,14 +720,11 @@
   int level = cur->level;
 
   bool dump = false; // (level >= 4);
-<<<<<<< HEAD
 
   // First, update loop gist. FIXME: handle base!=0, stride!=1.
   ASSERT(cur->descriptor.start == 0);
   ASSERT(cur->descriptor.stride == 1);
   loop_gists_temporal_[cur->descriptor.dimension] = { 0, cur->descriptor.end };
-=======
->>>>>>> c1ca4d02
   
   //
   // Step II: Compute Accesses by accumulating deltas returned by inner levels.
@@ -839,11 +764,7 @@
     std::vector<problem::PerDataSpace<std::size_t>> temporal_delta_sizes;
     std::vector<std::uint64_t> temporal_delta_scale;
 
-<<<<<<< HEAD
     bool run_last_iteration = imperfectly_factorized_ || problem::GetShape()->UsesFlattening;
-=======
-    bool run_last_iteration = imperfectly_factorized_;
->>>>>>> c1ca4d02
       
     if (gExtrapolateUniformTemporal && !disable_temporal_extrapolation_.at(level))
     {
@@ -1002,32 +923,6 @@
 
       for (unsigned pv = 0; pv < problem::GetShape()->NumDataSpaces; pv++)
       {
-<<<<<<< HEAD
-=======
-        // if (pv ==2)
-        // {
-        //   std::cout << "Level " << level << " UPDATING accesses " << cur_state.accesses[pv][0] << " final_delta "
-        //             << final_delta_sizes[pv] << " num_epochs " << num_epochs_ << " num_deltas " << num_deltas 
-        //             << std::endl;
-        //   for (unsigned i = 0; i < num_deltas; i++)
-        //   {
-        //     std::cout << "    size " << temporal_delta_sizes[i][pv] << " scale " << temporal_delta_scale[i] << std::endl;
-        //   }
-        // }
-
-        // Write-backs of read-modify-write data types consume 2
-        // accesses *except* for the first write.
-        if (problem::GetShape()->IsReadWriteDataSpace.at(pv) &&
-            cur_state.accesses[pv][0] != 0)
-        {
-          cur_state.accesses[pv][0] += final_delta_sizes[pv] * num_epochs_; // (2 * final_delta_sizes[pv] * num_epochs_); This fixup now happens in model/buffer.cpp.
-        }
-        else
-        {
-          cur_state.accesses[pv][0] += final_delta_sizes[pv] * num_epochs_;
-        }
-
->>>>>>> c1ca4d02
         // Set scatter factor (otherwise it will stay at 0 for temporal levels).
         std::uint64_t scatter_factor = 1;
         std::uint64_t multicast_factor = 1;
@@ -1237,7 +1132,6 @@
       numerator += prod;
     }
     
-<<<<<<< HEAD
     std::int64_t skewed_index = numerator % cur_skew_descriptor_->modulo;
     if (skewed_index < 0)
       skewed_index += cur_skew_descriptor_->modulo;
@@ -1248,33 +1142,6 @@
   }
   else
     return unskewed_index;
-=======
-    if (fanout != spatial_fanouts_[cur->level])
-    {
-      std::cerr << "FATAL: fanout mismatch, computed = " << fanout
-                << " actual = " << spatial_fanouts_[cur->level] << std::endl;
-      exit(1);
-    }
-  }  
-  
-  // bool dump = false; // (level >= 4);
-  // if (dump)
-  // {
-  //   std::cout << "-------\n";
-  //   std::cout << "SPATIAL LEVEL " << level << std::endl;
-  //   std::cout << "-------\n";
-
-  //   std::cout << "analysis::LoopState:\n";
-  //   for (int l = level; l < int(nest_state_.size()); l++)
-  //   {
-  //     std::cout << "    Level " << l << ": "
-  //               << nest_state_[l].descriptor.dimension
-  //               << " = " << indices_[l] << std::endl;
-  //   }
-  //   std::cout << "Final Spatial Point Set:\n    ";
-  //   point_set.Print();
-  // }
->>>>>>> c1ca4d02
 }
 
 
@@ -1294,9 +1161,6 @@
   ASSERT(cur->descriptor.stride == 1);
   loop_gists_spatial_[cur->descriptor.dimension] = { 0, cur->descriptor.end };
   
-  int end = IsLastGlobalIteration_(level+1, cur->descriptor.dimension) ?
-    cur->descriptor.residual_end : cur->descriptor.end;
-
   int end = IsLastGlobalIteration_(level+1, cur->descriptor.dimension) ?
     cur->descriptor.residual_end : cur->descriptor.end;
 
@@ -2006,11 +1870,7 @@
   problem::PerFlattenedDimension<std::uint64_t> cur_scale;
   cur_scale.fill(1);
 
-<<<<<<< HEAD
   problem::PerFlattenedDimension<std::uint64_t> cur_scale_residual;
-=======
-  problem::PerProblemDimension<std::uint64_t> cur_scale_residual;
->>>>>>> c1ca4d02
   cur_scale_residual.fill(1);
 
   for (std::uint64_t level = 0; level < num_levels; level++)
@@ -2026,11 +1886,7 @@
     cur_scale_residual[dim] += (cur_scale[dim]*(desc.residual_end - desc.start - 1)); // FIXME: assuming stride = 1
     cur_scale[dim] *= (desc.end - desc.start); // FIXME: assuming stride = 1
     
-<<<<<<< HEAD
     for (std::uint64_t dim = 0; dim < problem::GetShape()->NumFlattenedDimensions; dim++)
-=======
-    for (std::uint64_t dim = 0; dim < problem::GetShape()->NumDimensions; dim++)
->>>>>>> c1ca4d02
     {
       //mold_low_[level][dim] = desc.start; Should be 0. FIXME: verify.
       mold_high_[level][dim] = cur_scale[dim] - 1;
@@ -2067,11 +1923,7 @@
 
 // For a specific dimension, detemine if we are at the last iteration of a loop at
 // every loop level from the root of the tree down to this level.
-<<<<<<< HEAD
 bool NestAnalysis::IsLastGlobalIteration_(int level, problem::Shape::FlattenedDimensionID dim) const
-=======
-bool NestAnalysis::IsLastGlobalIteration_(int level, problem::Shape::DimensionID dim) const
->>>>>>> c1ca4d02
 {
   // We need to look at all loops between root and the given level
   // and return true if they are all at their last iteration.
