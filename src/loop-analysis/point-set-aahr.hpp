--- conflicted
+++ resolved
@@ -30,7 +30,6 @@
 #include <iostream>
 #include <cassert>
 
-<<<<<<< HEAD
 #include "point.hpp"
 
 #define ASSERT(args...) assert(args)
@@ -38,8 +37,6 @@
 
 extern bool gResetOnStrideChange;
 
-=======
->>>>>>> c76ddc7e
 // ---------------------------------------------
 //                   Gradient
 // ---------------------------------------------
@@ -57,23 +54,8 @@
   
   std::int32_t Sign() const;
   
-<<<<<<< HEAD
-  friend std::ostream& operator << (std::ostream& out, const Gradient& g)
-  {
-    out << "< ";
-    for (unsigned i = 0; i < g.order; i++)
-    {
-      if (i == g.dimension)
-        out << g.value << " ";
-      else
-        out << "0 ";
-    }
-    out << ">";
-    return out;
-  }
-=======
   void Print(std::ostream& out = std::cout) const;
->>>>>>> c76ddc7e
+  friend std::ostream& operator << (std::ostream& out, const Gradient& g);
 };
 
 // ---------------------------------------------
@@ -90,151 +72,19 @@
 
  public:
 
-<<<<<<< HEAD
-  AxisAlignedHyperRectangle() = delete;
-  
-  AxisAlignedHyperRectangle(std::uint32_t order) :
-      order_(order),
-      min_(order),
-      max_(order),
-      gradient_(order)
-  {
-    Reset();
-  }
-
-  AxisAlignedHyperRectangle(std::uint32_t order, const Point unit) :
-      AxisAlignedHyperRectangle(order)
-  {
-    ASSERT(order_ == unit.Order());
-    min_ = unit;
-    for (unsigned dim = 0; dim < order_; dim++)
-    {
-      max_[dim] = min_[dim] + 1;
-    }
-  }
-
-  AxisAlignedHyperRectangle(std::uint32_t order, const Point min, const Point max) :
-      AxisAlignedHyperRectangle(order)
-  {
-    min_ = min;
-    max_ = max;
-  }
-
-  AxisAlignedHyperRectangle(std::uint32_t order, const std::vector<std::pair<Point, Point>> corner_sets) :
-      AxisAlignedHyperRectangle(order)
-  {
-    ASSERT(corner_sets.size() == 1);
-    min_ = corner_sets.front().first;
-    max_ = corner_sets.front().second;
-  }
-
-  AxisAlignedHyperRectangle(const AxisAlignedHyperRectangle& a) :
-      order_(a.order_),
-      min_(a.min_),
-      max_(a.max_),
-      gradient_(a.gradient_)
-  {
-  }
-=======
   AxisAlignedHyperRectangle() = delete;  
   AxisAlignedHyperRectangle(std::uint32_t order);
   AxisAlignedHyperRectangle(std::uint32_t order, const Point unit);
   AxisAlignedHyperRectangle(std::uint32_t order, const Point min, const Point max);
+  AxisAlignedHyperRectangle(std::uint32_t order, const std::vector<std::pair<Point, Point>> corner_sets);
   AxisAlignedHyperRectangle(const AxisAlignedHyperRectangle& a);
->>>>>>> c76ddc7e
 
   // Copy-and-swap idiom.
   AxisAlignedHyperRectangle& operator = (AxisAlignedHyperRectangle other);
   friend void swap(AxisAlignedHyperRectangle& first, AxisAlignedHyperRectangle& second);
 
-<<<<<<< HEAD
-    auto orig = *this;
-    
-    // Both AAHRs should have identical min_, max_ along all-but-one axes, and
-    // must be contiguous along the but-one axis.
-    bool found = false;
-    for (unsigned dim = 0; dim < order_; dim++)
-    {
-      if (s.max_[dim] >= min_[dim] && max_[dim] >= s.min_[dim])
-      {
-        auto u = *this;
-        bool need_update = false;
-        
-        if (s.min_[dim] < min_[dim])
-        {
-          u.min_[dim] = s.min_[dim];
-          need_update = true;
-        }
-        if (s.max_[dim] > max_[dim])
-        {
-          u.max_[dim] = s.max_[dim];
-          need_update = true;
-        }
-        
-        if (need_update)
-        {
-          if (found)
-          {
-            std::cout << "AAHR Add error: non-HR shape\n";
-            std::cout << orig << std::endl;
-            std::cout << s << std::endl;          
-            assert(false);
-          }
-          else
-          {
-            *this = u;
-            found = true;
-          }
-        }
-      }
-      else
-      {
-        if (!extrude_if_discontiguous)
-        {
-          std::cout << "AAHR Add error: discontiguous volumes (and extrude is disabled)\n";
-          std::cout << orig << std::endl;
-          std::cout << s << std::endl;          
-          assert(false);
-        }
-        else
-        {
-          auto u = *this;
-          bool need_update = false;
-        
-          if (s.max_[dim] < min_[dim])
-          {
-            u.min_[dim] = s.min_[dim];
-            need_update = true;
-          }
-          else
-          {
-            u.max_[dim] = s.max_[dim];
-            need_update = true;
-          }
-        
-          if (need_update)
-          {
-            if (found)
-            {
-              std::cout << "AAHR Add error: non-HR shape\n";
-              std::cout << orig << std::endl;
-              std::cout << s << std::endl;          
-              assert(false);
-            }
-            else
-            {
-              *this = u;
-              found = true;
-            }
-          }
-        } // extrude_if_discontiguous
-      }
-    }
-  }
-=======
   Point Min() const;
   Point Max() const;
->>>>>>> c76ddc7e
 
   std::size_t size() const;
   bool empty() const;
@@ -244,326 +94,22 @@
   void Add(const Point& p, bool extrude_if_discontiguous = false);
   void ExtrudeAdd(const AxisAlignedHyperRectangle& s);
   void Add(const AxisAlignedHyperRectangle& s, bool extrude_if_discontiguous = false);
-
   Gradient Subtract(const AxisAlignedHyperRectangle& s);
+  std::vector<AxisAlignedHyperRectangle> MultiSubtract(const AxisAlignedHyperRectangle& b);
+  bool MergeIfAdjacent(const Point& p);
 
   AxisAlignedHyperRectangle& operator += (const Point& p);
   AxisAlignedHyperRectangle& operator += (const AxisAlignedHyperRectangle& s);
+  AxisAlignedHyperRectangle operator - (const AxisAlignedHyperRectangle& s);
+  bool operator == (const AxisAlignedHyperRectangle& s) const;
 
-  AxisAlignedHyperRectangle operator - (const AxisAlignedHyperRectangle& s);
-
-  bool operator == (const AxisAlignedHyperRectangle& s) const;
+  bool Contains(const Point& p) const;
 
   Point GetTranslation(const AxisAlignedHyperRectangle& s) const;
   void Translate(const Point& p);
 
-<<<<<<< HEAD
-  AxisAlignedHyperRectangle& operator += (const Point& p)
-  {
-    Add(p, true); // true => always extrude.
-    return *this;
-  }
+  std::vector<double> Centroid() const;
 
-  AxisAlignedHyperRectangle& operator += (const AxisAlignedHyperRectangle& s)
-  {
-    Add(s, true); // true => always extrude.
-    return *this;
-  }
-
-  AxisAlignedHyperRectangle operator - (const AxisAlignedHyperRectangle& s)
-  {
-    // Calculate the delta.
-    AxisAlignedHyperRectangle delta(*this);
-
-    if (gResetOnStrideChange)
-    {
-      auto g = delta.Subtract(s);
-    
-      // Now check if the newly-calculated gradient is different from the gradient
-      // of the operand. UGH, this is ugly. This code shouldn't be in the math
-      // library, it should be outside.
-      if (s.gradient_.value == 0)
-      {
-        // Gradient was zero. Use newly-computed gradient.
-        gradient_ = g;
-      }
-      else if (g.value == 0 && delta.size() == 0)
-      {
-        // Note the delta size check. We need that because the gradient can
-        // be zero in two cases:
-        // - The set difference really yielded a 0 (the case we're capturing here).
-        // - There was no intersection and therefore gradient was invalid (we'll
-        //   default to the final else.
-        // FIXME: UGH UGH UGH.
-        gradient_ = g;
-      }
-      else if (s.gradient_.dimension == g.dimension &&
-               s.gradient_.Sign() == g.Sign())
-      {
-        // New gradient is in the same direction as current gradient.
-        gradient_ = g;
-      }
-      else
-      {
-        // New gradient is either in a different dimension, or a different
-        // direction (+/-) in the same dimension. Discard my residual state,
-        // and re-initialize gradient.
-        delta = *this;
-        gradient_ = Gradient(order_);
-      }
-    }
-    else
-    {
-      delta.Subtract(s);
-    }
-    
-    // The delta itself doesn't carry a gradient.
-    delta.gradient_ = Gradient(order_);
-
-    return delta;
-  }
-
-  std::vector<AxisAlignedHyperRectangle> MultiSubtract(const AxisAlignedHyperRectangle& b)
-  {
-    // Quick check: if there's no overlap in even a single rank, return a.
-    for (unsigned rank = 0; rank < order_; rank++)
-    {
-      if (max_[rank] <= b.min_[rank] || b.max_[rank] <= min_[rank])
-        return { *this };
-    }
-
-    // There's an intersection.
-    std::vector<AxisAlignedHyperRectangle> retval;
-
-    AxisAlignedHyperRectangle middle(*this);
-
-    for (unsigned rank = 0; rank < order_; rank++)
-    {
-      // Left slice.
-      if (middle.min_[rank] < b.min_[rank])
-      {
-        AxisAlignedHyperRectangle left(middle);
-        left.max_[rank] = b.min_[rank];                
-        retval.push_back(left);
-
-        // Advance middle.min_ to discard the slice we just created.
-        middle.min_[rank] = b.min_[rank];
-      }
-
-      // Right slice.
-      if (b.max_[rank] < middle.max_[rank])
-      {
-        AxisAlignedHyperRectangle right(middle);
-        right.min_[rank] = b.max_[rank];                
-        retval.push_back(right);
-
-        // Regress middle.max_ to discard the slice we just created.
-        middle.max_[rank] = b.max_[rank];
-      }
-    }
-
-    // if (retval.size() > 1)
-    // {
-    //   std::cout << "a: "; this->Print(); std::cout << std::endl;
-    //   std::cout << "b: "; b.Print(); std::cout << std::endl;
-    //   std::cout << "diffs:\n";
-    //   for (auto& x: retval)
-    //   {
-    //     std::cout << "  "; x.Print(); std::cout << std::endl;
-    //   }
-
-    //   std::cout << "Replaying...\n";
-
-    //   std::vector<AxisAlignedHyperRectangle> retval;
-    //   AxisAlignedHyperRectangle middle(*this);
-
-    //   for (unsigned rank = 0; rank < order_; rank++)
-    //   {
-    //     std::cout << "BEGIN rank " << rank << std::endl;
-    //     // Left slice.
-    //     if (middle.min_[rank] < b.min_[rank])
-    //     {
-    //       AxisAlignedHyperRectangle left(middle);
-    //       left.max_[rank] = b.min_[rank];
-    //       std::cout << "  adding left slice: "; left.Print(); std::cout << std::endl;
-    //       retval.push_back(left);
-
-    //       // Advance middle.min_ to discard the slice we just created.
-    //       std::cout << "  advancing middle min from " << middle.min_[rank] << " to " << b.min_[rank] << std::endl;
-    //       middle.min_[rank] = b.min_[rank];
-    //     }
-
-    //     // Right slice.
-    //     if (b.max_[rank] < middle.max_[rank])
-    //     {
-    //       AxisAlignedHyperRectangle right(middle);
-    //       right.min_[rank] = b.max_[rank];                
-    //       std::cout << "  adding right slice: "; right.Print(); std::cout << std::endl;
-    //       retval.push_back(right);
-
-    //       // Regress middle.max_ to discard the slice we just created.
-    //       std::cout << "  regressing middle max from " << middle.max_[rank] << " to " << b.max_[rank] << std::endl;
-    //       middle.max_[rank] = b.max_[rank];
-    //     }
-    //   }
-    // }
-
-    return retval;    
-  }
-
-  bool Contains(const Point& p) const
-  {
-    ASSERT(p.Order() == order_);
-
-    for (unsigned rank = 0; rank < order_; rank++)
-    {
-      if (p[rank] < min_[rank] || p[rank] >= max_[rank])
-      {
-        return false;
-      }
-    }
-
-    return true;
-  }
-
-  bool MergeIfAdjacent(const Point& p)
-  {
-    ASSERT(p.Order() == order_);
-
-    if (empty())
-    {
-      min_ = p;
-      max_ = p;
-      max_.IncrementAllDimensions();
-      return true;
-    }
-
-    // This only works for an AAHR that exists only along 1 rank.
-    bool success = true;
-    bool match = false;
-    unsigned matching_rank;
-
-    for (unsigned rank = 0; rank < order_; rank++)
-    {
-      if (p[rank] == min_[rank]-1 || p[rank] == max_[rank])
-      {
-        // Matching rank found.
-        if (match)
-        {
-          // Oops, cannot match twice.
-          success = false;
-          break;
-        }
-        else
-        {
-          match = true;
-          matching_rank = rank;
-        }
-      }
-      else if (p[rank] == min_[rank] && min_[rank]+1 == max_[rank])
-      {
-        // All good, p is aligned with AAHR.
-      }
-      else
-      {
-        success = false;
-        break;
-      }
-    }
-
-    success &= match;
-
-    if (success)
-    {
-      if (p[matching_rank] == min_[matching_rank]-1)
-      {
-        min_[matching_rank]--;
-      }
-      else if (p[matching_rank] == max_[matching_rank])
-      {
-        max_[matching_rank]++;
-      }
-    }
-
-    return success;
-  }
-
-  bool operator == (const AxisAlignedHyperRectangle& s) const
-  {
-    ASSERT(order_ == s.order_);
-    
-    for (unsigned dim = 0; dim < order_; dim++)
-    {
-      if (min_[dim] != s.min_[dim] || max_[dim] != s.max_[dim])
-      {
-        return false;
-      }
-    }
-    return true;
-  }
-
-  std::vector<double> Centroid() const
-  {
-    std::vector<double> centroid(order_);
-    for (unsigned rank = 0; rank < order_; rank++)
-    {
-      centroid[rank] = min_[rank] + double(max_[rank] - 1 - min_[rank]) / 2;
-    }
-    return centroid;
-  }
-
-  Point GetTranslation(const AxisAlignedHyperRectangle& s) const
-  {
-    ASSERT(order_ == s.order_);
-
-    Point vector(order_);
-
-    for (unsigned dim = 0; dim < order_; dim++)
-    {
-      auto min_delta = s.min_[dim] - min_[dim];
-      auto max_delta = s.max_[dim] - max_[dim];
-
-      // Both AAHRs should have the same shape for this operation to be legal.
-      ASSERT(min_delta == max_delta);
-
-      vector[dim] = min_delta;
-    }    
-    
-    return vector;
-  }
-
-  void Translate(const Point& p)
-  {
-    ASSERT(order_ == p.Order());
-
-    for (unsigned dim = 0; dim < order_; dim++)
-    {
-      min_[dim] += p[dim];
-      max_[dim] += p[dim];
-    }    
-  }
-
-  friend std::ostream& operator << (std::ostream& out, const AxisAlignedHyperRectangle& x)
-  {
-    out << "["; 
-    for (unsigned dim = 0; dim < x.order_-1; dim++)
-    {
-      out << x.min_[dim] << ",";
-    }
-    out << x.min_[x.order_-1];
-    out << ":";
-    for (unsigned dim = 0; dim < x.order_-1; dim++)
-    {
-      out << x.max_[dim] << ",";
-    }
-    out << x.max_[x.order_-1];
-    out << ")";
-    // out << " gradient = ";
-    // gradient_.Print(out);
-    return out;
-  }
-  
-=======
   void Print(std::ostream& out = std::cout) const;
->>>>>>> c76ddc7e
+  friend std::ostream& operator << (std::ostream& out, const AxisAlignedHyperRectangle& x);
 };