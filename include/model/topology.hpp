/* Copyright (c) 2019, NVIDIA CORPORATION. All rights reserved.
 * 
 * Redistribution and use in source and binary forms, with or without
 * modification, are permitted provided that the following conditions
 * are met:
 *  * Redistributions of source code must retain the above copyright
 *    notice, this list of conditions and the following disclaimer.
 *  * Redistributions in binary form must reproduce the above copyright
 *    notice, this list of conditions and the following disclaimer in the
 *    documentation and/or other materials provided with the distribution.
 *  * Neither the name of NVIDIA CORPORATION nor the names of its
algorithmic contributors may be used tactual or promote products derived
 *    from this software without specific prior written permission.
 * 
 * THIS SOFTWARE IS PROVIDED BY THE COPYRIGHT HOLDERS ``AS IS'' AND ANY
 * EXPRESS OR IMPLIED WARRANTIES, INCLUDING, BUT NOT LIMITED TO, THE
 * IMPLIED WARRANTIES OF MERCHANTABILITY AND FITNESS FOR A PARTICULAR
 * PURPOSE ARE DISCLAIMED.  IN NO EVENT SHALL THE COPYRIGHT OWNER OR
 * CONTRIBUTORS BE LIABLE FOR ANY DIRECT, INDIRECT, INCIDENTAL, SPECIAL,
 * EXEMPLARY, OR CONSEQUENTIAL DAMAGES (INCLUDING, BUT NOT LIMITED TO,
 * PROCUREMENT OF SUBSTITUTE GOODS OR SERVICES; LOSS OF USE, DATA, OR
 * PROFITS; OR BUSINESS INTERRUPTION) HOWEVER CAUSED AND ON ANY THEORY
 * OF LIABILITY, WHETHER IN CONTRACT, STRICT LIABILITY, OR TORT
 * (INCLUDING NEGLIGENCE OR OTHERWISE) ARISING IN ANY WAY OUT OF THE USE
 * OF THIS SOFTWARE, EVEN IF ADVISED OF THE POSSIBILITY OF SUCH DAMAGE.
 */

#pragma once

#include <iostream>
#include <memory>
#include <algorithm>

#include "loop-analysis/tiling.hpp"
#include "loop-analysis/tiling-tile-info.hpp"
#include "loop-analysis/nest-analysis.hpp"
#include "mapping/nest.hpp"
#include "mapping/mapping.hpp"
#include "model/level.hpp"
#include "model/arithmetic.hpp"
#include "model/buffer.hpp"
#include "compound-config/compound-config.hpp"
#include "network.hpp"
#include "network-legacy.hpp"
#include "sparse-optimization-info.hpp"

namespace model
{

// mapping between architectural action names and accelergy's ERT name
// this mapping can be moved out as a separate yaml file that can be read in by timeloop to allow more flexibility
// NOTE: the keys in each map MUST MATCH the operation type names in loop-analysis/operation-type.hpp
// FIXME: regarding the note above: cleanup the setup more so that a unified set of names are used

// format {timeloop_action_name: [priority list of ERT action names]}
static std::map <std::string, std::vector<std::string>> arithmeticOperationMappings
  = {{"random_compute", {"mac_random", "mult_random", "mac", "mult", "compute"}},
     {"skipped_compute", {"mac_skipped", "mult_skipped","compute_skipped", "mac_gated", "mult_gated", "compute_gated", "mac", "mult", "compute"}},
     {"gated_compute", {"mac_gated", "mult_gated", "compute_gated", "mac", "mult", "compute"}}
  };

static std::map <std::string, std::vector<std::string>> storageOperationMappings
  = {{"random_read", {"random_read", "read"}},
     {"random_fill", {"random_fill", "write"}},
     {"random_update", {"random_update", "random_fill", "write"}},
     {"gated_read", {"gated_read", "idle", "read"}},
     {"gated_fill", {"gated_fill", "gated_write", "gated_write", "idle", "write"}},
     {"gated_update", {"gated_update", "gated_write", "gated_write", "idle", "write"}},
     {"skipped_read", {"skipped_read", "gated_read", "idle", "read"}},
     {"skipped_fill", {"skipped_fill", "skipped_write", "gated_write", "idle", "write"}},
     {"skipped_update", {"skipped_update", "skipped_write", "gated_write", "idle", "write"}},
     {"random_metadata_read", {"random_metadata_read", "metadata_read", "metadata_idle", "idle"}},
     {"gated_metadata_read", {"gated_metadata_read", "metadata_idle", "metadata_read"}},
     {"skipped_metadata_read", {"skipped_metadata_read", "metadata_idle", "metadata_read"}},
     {"random_metadata_fill", {"random_metadata_fill", "metadata_write", "metadata_idle", "idle"}},
     {"gated_metadata_fill", {"gated_metadata_fill", "gated_metadata_write", "metadata_idle", "metadata_write"}},
     {"skipped_metadata_fill", {"skipped_metadata_fill", "skipped_metadata_write", "metadata_idle", "metadata_write"}},
     {"random_metadata_update", {"random_metadata_update", "metadata_write", "metadata_idle", "idle"}},
     {"gated_metadata_update", {"gated_metadata_update", "gated_metadata_write", "metadata_idle", "metadata_write"}},
     {"skipped_metadata_update", {"skipped_metadata_update", "skipped_metadata_write", "metadata_idle", "metadata_write"}},
     {"decompression_count", {"decompression_count"}},
     {"compression_count", {"compression_count"}}
  };

static std::string bufferClasses[5] = { "DRAM",
                                        "SRAM",
                                        "regfile",
                                        "smartbuffer",
                                        "storage"};

static std::string computeClasses[4] = { "mac",
                                         "intmac",
                                         "fpmac",
                                         "compute" };

// FIXME: derive these from a statically-instantiated list of class names that
// are auto-populated by each Network class at program init time.
static std::string networkClasses[] = { "XY_NoC",
                                        "Legacy",
                                        "ReductionTree",
                                        "SimpleMulticast"};

bool isBufferClass(std::string className);
bool isComputeClass(std::string className);
bool isNetworkClass(std::string className);

class Topology : public Module
{
 public:

  //
  // Specs.
  //
  class Specs
  {
   private:
    std::vector<std::shared_ptr<LevelSpecs>> levels;
    std::vector<std::shared_ptr<LegacyNetwork::Specs>> inferred_networks;
    std::vector<std::shared_ptr<NetworkSpecs>> networks;
    std::map<unsigned, unsigned> storage_map;
    unsigned arithmetic_map;

   public:
    // Constructors and assignment operators.
    Specs() = default;
    ~Specs() = default;

    // We need an explicit deep-copy constructor because of shared_ptrs.
    Specs(const Specs& other)
    {
      for (auto& level_p: other.levels)
        levels.push_back(level_p->Clone());

      for (auto& inferred_network_p: other.inferred_networks)
        inferred_networks.push_back(std::make_shared<LegacyNetwork::Specs>(*inferred_network_p));

      for (auto& network_p: other.networks)
        networks.push_back(network_p->Clone());

      storage_map = other.storage_map;
      arithmetic_map = other.arithmetic_map;
    }

    // Copy-and-swap idiom.
    friend void swap(Specs& first, Specs& second)
    {
      using std::swap;
      swap(first.levels, second.levels);
      swap(first.inferred_networks, second.inferred_networks);
      swap(first.networks, second.networks);
      swap(first.storage_map, second.storage_map);
      swap(first.arithmetic_map, second.arithmetic_map);
    }

    Specs& operator = (Specs other)
    {
      swap(*this, other);
      return *this;
    }

    unsigned NumLevels() const;
    unsigned NumStorageLevels() const;
    unsigned NumNetworks() const;

    std::vector<std::string> LevelNames() const;
    std::vector<std::string> StorageLevelNames() const;

    void ParseAccelergyERT(config::CompoundConfigNode ert);
    void ParseAccelergyART(config::CompoundConfigNode art);

    void AddLevel(unsigned typed_id, std::shared_ptr<LevelSpecs> level_specs);
    void AddInferredNetwork(std::shared_ptr<LegacyNetwork::Specs> specs);
    void AddNetwork(std::shared_ptr<NetworkSpecs> specs);

    unsigned StorageMap(unsigned i) const { return storage_map.at(i); }
    unsigned ArithmeticMap() const { return arithmetic_map; }

    std::shared_ptr<LevelSpecs> GetLevel(unsigned level_id) const;
    std::shared_ptr<BufferLevel::Specs> GetStorageLevel(unsigned storage_level_id) const;
    std::shared_ptr<ArithmeticUnits::Specs> GetArithmeticLevel() const;
    std::shared_ptr<LegacyNetwork::Specs> GetInferredNetwork(unsigned network_id) const;
    std::shared_ptr<NetworkSpecs> GetNetwork(unsigned network_id) const;
  };

  //
  // Stats.
  //
  struct Stats
  {
    double energy;
    double area;
    std::uint64_t cycles;
    double utilization;
    std::vector<problem::PerDataSpace<std::uint64_t>> tile_sizes;
    std::vector<problem::PerDataSpace<std::uint64_t>> utilized_capacities;
    std::vector<problem::PerDataSpace<std::uint64_t>> utilized_instances;
    std::uint64_t algorithmic_computes;
    std::uint64_t actual_computes;
    std::uint64_t last_level_accesses;
<<<<<<< HEAD
    std::vector<problem::PerDataSpace<std::uint64_t>> accesses;
=======
    std::vector<std::uint64_t> accesses;
    // FIXME: the following stat should be typed
    // std::vector<problem::PerDataSpace<std::uint64_t>>. However, we do
    // not yet have a PyBind11 wrapper around PerDataSpace<> in PyTimeloop,
    // which is why we are temporarily using a vector-of-vectors.
    std::vector<std::vector<std::uint64_t>> per_tensor_accesses;

    void Reset()
    {
      energy = 0;
      area = 0;
      cycles = 0;
      utilization = 0;
      tile_sizes.clear();
      utilized_capacities.clear();
      utilized_instances.clear();
      algorithmic_computes = 0;
      actual_computes = 0;
      last_level_accesses = 0;
      accesses.clear();
      per_tensor_accesses.clear();
    }
>>>>>>> f4570486
  };
    
 private:
  std::vector<std::shared_ptr<Level>> levels_;
  std::map<std::string, std::shared_ptr<Network>> networks_;

  // Maps to store the binding relationship between architectural tiling level
  // to actual micro-architecture. The key here is a temporal/spatial tiling
  // level id, and the value is the pointer to the actual micro-architecture
  // (buffer/network) for the tiling level. We might deprecate the above two
  // members in the future.

  // Level map
  std::map<unsigned, std::shared_ptr<Level>> level_map_;
  // Network map. The pair of network connecting two storage levels should
  // share the same spatial tiling id. Note that these read_fill network and
  // drain_update_network can be the same network.
  struct Connection
  {
    std::shared_ptr<Network> read_fill_network;
    std::shared_ptr<Network> drain_update_network;
  };
  std::map<unsigned, Connection> connection_map_;
  uint64_t total_network_latency_;
  std::map<unsigned, double> tile_area_;

  Specs specs_;
  Stats stats_;
  
  // Serialization
  friend class boost::serialization::access;
  template <class Archive>
  void serialize(Archive& ar, const unsigned int version = 0)
  {
    if (version == 0)
    {
      ar& BOOST_SERIALIZATION_NVP(levels_);
      ar& BOOST_SERIALIZATION_NVP(networks_);
    }
  }

 private:
  std::shared_ptr<Level> GetLevel(unsigned level_id) const;
  void FloorPlan();
  void ComputeStats(bool eval_success);

 public:

  // Constructors and assignment operators.
  Topology() = default;
  ~Topology() = default;
  std::shared_ptr<BufferLevel> GetStorageLevel(unsigned storage_level_id) const;
  std::shared_ptr<ArithmeticUnits> GetArithmeticLevel() const; 

  // We need an explicit deep-copy constructor because of shared_ptrs.
  Topology(const Topology& other)
  {
    is_specced_ = other.is_specced_;
    is_evaluated_ = other.is_evaluated_;

    for (auto& level_p: other.levels_)
      levels_.push_back(level_p->Clone());

    for (auto& network_kv: other.networks_)
      networks_[network_kv.first] = network_kv.second->Clone();

    tile_area_ = other.tile_area_;
    specs_ = other.specs_;
    stats_ = other.stats_;
  }

  // Copy-and-swap idiom.
  friend void swap(Topology& first, Topology& second)
  {
    using std::swap;
    swap(first.is_specced_, second.is_specced_);
    swap(first.is_evaluated_, second.is_evaluated_);
    swap(first.levels_, second.levels_);
    swap(first.networks_, second.networks_);
    swap(first.tile_area_, second.tile_area_);
    swap(first.specs_, second.specs_);
    swap(first.stats_, second.stats_);
  }

  Topology& operator = (Topology other)
  {
    swap(*this, other);
    return *this;
  }

  // The hierarchical ParseSpecs functions are static and do not
  // affect the internal specs_ data structure, which is set by
  // the dynamic Spec() call later.
  static Specs ParseSpecs(config::CompoundConfigNode setting, config::CompoundConfigNode arithmetic_specs, bool is_sparse_topology);
  static Specs ParseTreeSpecs(config::CompoundConfigNode designRoot, bool is_sparse_topology);
  
  void Spec(const Specs& specs);
  void Reset();
  unsigned NumLevels() const;
  unsigned NumStorageLevels() const;
  unsigned NumNetworks() const;

  std::vector<EvalStatus> PreEvaluationCheck(const Mapping& mapping, analysis::NestAnalysis* analysis, sparse::SparseOptimizationInfo* sparse_optimizations, bool break_on_failure);
  std::vector<EvalStatus> Evaluate(Mapping& mapping, analysis::NestAnalysis* analysis, sparse::SparseOptimizationInfo* sparse_optimizations, bool break_on_failure);

  const Stats& GetStats() const { return stats_; }
  const Specs& GetSpecs() const {return specs_;}

  // FIXME: these stat-specific accessors are deprecated and only exist for
  // backwards-compatibility with some applications.
  double Energy() const { return stats_.energy; }
  double Area() const { return stats_.area; }
  std::uint64_t Cycles() const { return stats_.cycles; }
  double Utilization() const { return stats_.utilization; }
  std::vector<problem::PerDataSpace<std::uint64_t>> TileSizes() const { return stats_.tile_sizes; }
  std::vector<problem::PerDataSpace<std::uint64_t>> UtilizedCapacities() const { return stats_.utilized_capacities; }
  std::vector<problem::PerDataSpace<std::uint64_t>> UtilizedInstances() const { return stats_.utilized_instances; }
  std::uint64_t AlgorithmicComputes() const { return stats_.algorithmic_computes; }
  std::uint64_t ActualComputes() const { return stats_.actual_computes; }
  std::uint64_t LastLevelAccesses() const { return stats_.last_level_accesses; }

  friend std::ostream& operator<<(std::ostream& out, const Topology& sh);
};

}  // namespace model<|MERGE_RESOLUTION|>--- conflicted
+++ resolved
@@ -197,9 +197,6 @@
     std::uint64_t algorithmic_computes;
     std::uint64_t actual_computes;
     std::uint64_t last_level_accesses;
-<<<<<<< HEAD
-    std::vector<problem::PerDataSpace<std::uint64_t>> accesses;
-=======
     std::vector<std::uint64_t> accesses;
     // FIXME: the following stat should be typed
     // std::vector<problem::PerDataSpace<std::uint64_t>>. However, we do
@@ -222,7 +219,6 @@
       accesses.clear();
       per_tensor_accesses.clear();
     }
->>>>>>> f4570486
   };
     
  private:
