--- conflicted
+++ resolved
@@ -88,19 +88,12 @@
   bool distributed_multicast;
   AccessStatMatrix access_stats;
   double content_accesses;
-<<<<<<< HEAD
   double fills;
   double reads;
   double updates;
   double metadata_updates;
   double metadata_fills;
   double metadata_reads;
-=======
-  std::uint64_t fills;
-  std::uint64_t reads;
-  std::uint64_t updates;
-  
->>>>>>> 8b4ff49a
   double temporal_reductions;
   double link_transfers;
   double peer_accesses;           // number of accesses caused by link transfers in the previous level 
@@ -111,19 +104,9 @@
   PerTileFormatAccesses format_updates;
   
   std::vector<loop::Descriptor> subnest;
-<<<<<<< HEAD
   double replication_factor;      // number of spatial elements at this level.
   double fanout;                  // per-element fanout to next-level.
   double distributed_fanout;      // max range of fanout if distributed multicast is used.
-=======
-  std::uint64_t replication_factor;      // number of spatial elements at this level.
-  double        avg_replication_factor;
-  std::uint64_t max_replication_factor;
-  std::uint64_t max_x_expansion;
-  std::uint64_t max_y_expansion;
-  std::uint64_t fanout;                  // per-element fanout to next-level.
-  std::uint64_t distributed_fanout;      // max range of fanout if distributed multicast is used.
->>>>>>> 8b4ff49a
   bool is_on_storage_boundary;
   bool is_master_spatial;
   //double partition_fraction;
@@ -131,12 +114,8 @@
   // Tile density
   std::shared_ptr<problem::DensityDistribution> tile_density;  // statistical representation of tile data density
   // Fine grained actions, names defined in operation-type.hpp
-<<<<<<< HEAD
-  std::map<std::string, double> fine_grained_accesses;
-=======
   std::map<std::string, std::uint64_t> fine_grained_data_accesses;
   std::map<std::string, PerTileFormatAccesses> fine_grained_format_accesses;
->>>>>>> 8b4ff49a
   double expected_density;
 
   // Compression related
